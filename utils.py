import pylab as py
import numpy as np
import scipy as sp

# astropy fits file io (replacement for pyfits)
import astropy.io.fits as pf

import os
import sys
import math
import itertools
import subprocess

from collections import namedtuple

from scipy.stats import stats

# Attempt to import bottleneck to improve speed, but fall back to old routines
# if bottleneck isn't present
try:
    import bottleneck as bn
except:
    bn.nanmedian = stats.nanmedian
    print("Not Using bottleneck: Speed will be improved if you install bottleneck")


from sami import update_csv

# import constants defined in the config file.
from config import *

"""
This file is the utilities script for SAMI data. See below for description of functions.

IFU : a class that returns data and ancillary info from an RSS file for a single IFU.
Bresenham circle : A function that defines a Bresenham circle in a grid of pixels.
Bresenham ellipse : A function that defines a Bresenham ellipse in a grid of pixels.
centre of mass : a 
circle resampling (by Jon Nielsen)
other stuff?

"""

class IFU:

    def __init__(self, infile, pick, flag_name=True):
        """A class containing data and other information from a single file pertaining to a particular object or
        probe."""
        
        self.infile=infile

        # Open the file (should I really be doing this here?)
        hdulist=pf.open(infile)

        data_in=hdulist['PRIMARY'].data
        variance_in=hdulist['VARIANCE'].data
        primary_header=hdulist['PRIMARY'].header

        fibre_table=hdulist['FIBRES_IFU'].data

        # Some useful stuff from the header
        self.exptime=primary_header['EXPOSED']
        self.crval1=primary_header['CRVAL1']
        self.cdelt1=primary_header['CDELT1']
        self.crpix1=primary_header['CRPIX1']
        self.naxis1=primary_header['NAXIS1']

        # NOTE This is not the probe's mean RA and DEC
        self.field_meanra = primary_header['MEANRA']
        self.field_meandec = primary_header['MEANDEC']
        
        # Wavelength range
        x=np.arange(self.naxis1)+1
        
        L0=self.crval1-self.crpix1*self.cdelt1 #Lc-pix*dL
        
        self.lambda_range=L0+x*self.cdelt1

        # Based on the given information (probe number or object name) find the other piece of information. NOTE - this
        # will fail for unassigned probes which will have empty strings as a name.
        if flag_name==True:
            if len(pick)>0:
                self.name=pick # Flag is true so we're selecting on object name.
                msk0=fibre_table.field('NAME')==self.name # First mask on name.
                table_find=fibre_table[msk0] 

                # Find the IFU name from the find table.
                self.ifu=np.unique(table_find.field('PROBENUM'))[0]

            else:
                # Write an exception error in here?
                pass
            
        else:
            self.ifu=pick # Flag is not true so we're selecting on probe (IFU) number.
            
            msk0=fibre_table.field('PROBENUM')==self.ifu # First mask on probe number.
            table_find=fibre_table[msk0]

            # Pick out the place in the table with object names, rejecting SKY and empty strings.
            object_names_nonsky = [s for s in table_find.field('NAME') if s.startswith('SKY')==False and len(s)>0]

            #print np.shape(object_names_nonsky)

            self.name=list(set(object_names_nonsky))[0]
            
        mask=np.logical_and(fibre_table.field('PROBENUM')==self.ifu, fibre_table.field('NAME')==self.name)
        table_new=fibre_table[mask]

        #X and Y positions of fibres in absolute degrees.
        self.xpos=table_new.field('FIB_MRA') #RA add -1*
        self.ypos=table_new.field('FIB_MDEC') #Dec
 
        # Fibre number - used for tests.
        self.n=table_new.field('FIBNUM')
    
        # Fibre designation.
        self.fib_type=table_new.field('TYPE')
        
        # Probe Name
        self.hexabundle_name=table_new.field('PROBENAME')
        
        # Adding for tests only - LF 05/04/2012
        self.x_microns=-1*table_new.field('FIBPOS_X') # To put into on-sky frame
        self.y_microns=table_new.field('FIBPOS_Y')
        
        # Name of object
        name_tab=table_new.field('NAME')
        self.name=name_tab[0]
        
        # indices of the corresponding spectra (SPEC_ID counts from 1, image counts from 0)
        ind=table_new.field('SPEC_ID')-1
        
        self.data=data_in[ind,:]/self.exptime
        self.var=variance_in[ind,:]/(self.exptime*self.exptime)

        # Added for Iraklis, might need to check this.
        self.fibtab=fibre_table

        del hdulist
        
def offset_hexa(csvfile, guide=None, obj=None, linear=False,
                ignore_allocations=False):
    """Print the offsets to move a star from the centre,
    to a guide position, to a hexabundle.
    Guide and obj numbers must match those on the plate, *not* the probes.
    If the guide number is "skip" (or no guiders are found), that step is skipped.
    If no guide or obj number is given, it uses the closest to the centre.
    If ignore_allocations is True, any hole will be used, regardless of
    whether there is a probe there."""

    print '-' * 70

    csv = update_csv.CSV(csvfile)
    guide_probe = np.array(csv.get_values('Probe', 'guide'))
    guide_x = np.array(csv.get_values('Probe X', 'guide'))
    guide_y = np.array(csv.get_values('Probe Y', 'guide'))
    object_probe = np.array(csv.get_values('Probe', 'object'))
    object_x = np.array(csv.get_values('Probe X', 'object'))
    object_y = np.array(csv.get_values('Probe Y', 'object'))

    if ignore_allocations:
        valid_guides = np.arange(guide_probe.size)
        invalid_guides = np.array([])
    else:
        valid_guides = np.where(guide_probe != '')[0]
        invalid_guides = np.where(guide_probe == '')[0]
    n_valid_guides = valid_guides.size
    n_invalid_guides = invalid_guides.size
        
    if guide is None:
        if n_valid_guides == 0:
            # Asked to find a guide but there aren't any to find!
            print 'No guide probes found! Skipping that step'
            guide = 'skip'
        else:
            # Find the closest valid guide to the centre
            dist2 = guide_x**2 + guide_y**2
            if n_invalid_guides > 0:
                dist2[invalid_guides] = np.inf
            # 1-indexed for now, this will be taken off in a few lines
            guide = dist2.argmin() + 1
            
    if guide == 'skip':
        guide_name = 'the central hole'
        guide_x = 0.0
        guide_y = 0.0
        guide_offset_x, guide_offset_y = plate2sky(
            guide_x, guide_y, linear=linear)
    else:
        # Make the 1-indexed guide number 0-indexed
        guide = guide - 1
        guide_name = 'G' + str(guide+1) + ' on plate'
        try:
            guide_name = ('guider ' + str(int(guide_probe[guide])) +
                          ' (' + guide_name + ')')
        except ValueError:
            # No guider was assigned to this hole
            guide_name = guide_name + ' (no guide probe assigned!)'
        guide_x = guide_x[guide]
        guide_y = guide_y[guide]

        guide_offset_x, guide_offset_y = plate2sky(
            guide_x, guide_y, linear=linear)

        if guide_offset_x <= 0:
            offset_direction_x = 'E'
        else:
            offset_direction_x = 'W'
        if guide_offset_y <= 0:
            offset_direction_y = 'N'
        else:
            offset_direction_y = 'S'

        print 'Move the telescope', abs(guide_offset_x), 'arcsec', offset_direction_x, \
            'and', abs(guide_offset_y), 'arcsec', offset_direction_y
        print 'The star will move from the central hole'
        print '    to', guide_name

    if ignore_allocations:
        valid_objects = np.arange(object_probe.size)
        invalid_objects = np.array([])
    else:
        valid_objects = np.where(object_probe != '')[0]
        invalid_objects = np.where(object_probe == '')[0]
        if valid_objects.size == 0:
            print 'No allocated object probes found! Using closest hole.'
            valid_objects = np.arange(object_probe.size)
            invalid_objects = np.array([])
    n_valid_objects = valid_objects.size
    n_invalid_objects = invalid_objects.size
        
    if obj is None:
        # Find the closest valid object to the guide
        dist2 = (object_x - guide_x)**2 + (object_y - guide_y)**2
        if n_invalid_objects > 0:
            dist2[invalid_objects] = np.inf
        # 1-indexed for now, this will be taken off in a few lines
        obj = dist2.argmin() + 1

    obj = obj - 1
    object_name = 'P' + str(obj+1) + ' on plate'
    try:
        object_name = ('object probe ' + str(int(object_probe[obj])) +
                      ' (' + object_name + ')')
    except ValueError:
        # No object was assigned to this hole
        object_name = object_name + ' (no object probe assigned!)'
    object_x = object_x[obj]
    object_y = object_y[obj]

    object_offset_x, object_offset_y = plate2sky(
        object_x, object_y, linear=linear)
    offset_x = object_offset_x - guide_offset_x
    offset_y = object_offset_y - guide_offset_y
    
    if offset_x <= 0:
        offset_direction_x = 'E'
    else:
        offset_direction_x = 'W'
    if offset_y <= 0:
        offset_direction_y = 'N'
    else:
        offset_direction_y = 'S'

    print 'Move the telescope', abs(offset_x), 'arcsec', offset_direction_x, \
        'and', abs(offset_y), 'arcsec', offset_direction_y
    print 'The star will move from', guide_name
    print '    to', object_name
    print '-' * 70

    return
    
def plate2sky(x, y, linear=False):
    """Convert position on plate to position on sky, relative to plate centre.

    x and y are input as positions on the plate in microns, with (0, 0) at
    the centre. Sign conventions are defined as in the CSV allocation files.
    Return a named tuple (xi, eta) with the angular coordinates in arcseconds,
    relative to plate centre with the same sign convention. If linear is set
    to True then a simple linear scaling is used, otherwise pincushion
    distortion model is applied."""

    # Should implement something to cope with (0, 0)

    # Define the return named tuple type
    AngularCoords = namedtuple('AngularCoords', ['xi', 'eta'])

    # Make sure we're dealing with floats
    x = np.array(x, dtype='d')
    y = np.array(y, dtype='d')

    if np.size(x) == 1 and np.size(y) == 1 and x == 0.0 and y == 0.0:
        # Plate centre, return zeros before you get an error
        return AngularCoords(0.0, 0.0)

    if linear:
        # Just do a really simple transformation
        plate_scale = 15.2 / 1000.0   # arcseconds per micron
        coords = AngularCoords(x * plate_scale, y * plate_scale)
    else:
        # Include pincushion distortion, found by inverting:
        #    x = xi * f * P(xi, eta)
        #    y = eta * f * P(xi, eta)
        # where:
        #    P(xi, eta) = 1 + p * (xi**2 + eta**2)
        #    p = 191.0
        #    f = 13.515e6 microns, the telescope focal length
        p = 191.0
        f = 13.515e6
        a = p * (x**2 + y**2) * f
        twentyseven_a_squared_d = 27.0 * a**2 * (-x**3)
        root = np.sqrt(twentyseven_a_squared_d**2 +
                       4 * (3 * a * (x**2 * f))**3)
        xi = - (1.0/(3.0*a)) * ((0.5*(twentyseven_a_squared_d +
                                      root))**(1.0/3.0) -
                                (-0.5*(twentyseven_a_squared_d -
                                       root))**(1.0/3.0))
        # Convert to arcseconds
        xi *= (180.0 / np.pi) * 3600.0
        eta = y * xi / x
        coords = AngularCoords(xi, eta)

    return coords
    

def comxyz(x,y,z):
    """Centre of mass given x, y and z vectors (all same size). x,y give position which has value z."""

    Mx=0
    My=0
    mass=0

    for i in range(len(x)):
        Mx=Mx+x[i]*z[i]
        My=My+y[i]*z[i]
        mass=mass+z[i]

    com=(Mx/mass, My/mass)
    return com

def smooth(x ,window_len=11, window='hanning'):
    """smooth the data using a window with requested size.
    
    This method is based on the convolution of a scaled window with the signal.
    The signal is prepared by introducing reflected copies of the signal 
    (with the window size) in both ends so that transient parts are minimized
    in the begining and end part of the output signal.
    
    input:
        x: the input signal 
        window_len: the dimension of the smoothing window; should be an odd integer
        window: the type of window from 'flat', 'hanning', 'hamming', 'bartlett', 'blackman'
            flat window will produce a moving average smoothing.

    output:
        the smoothed signal
        
    example:

    t=linspace(-2,2,0.1)
    x=sin(t)+randn(len(t))*0.1
    y=smooth(x)
    
    see also: 
    
    numpy.hanning, numpy.hamming, numpy.bartlett, numpy.blackman, numpy.convolve
    scipy.signal.lfilter
 
    TODO: the window parameter could be the window itself if an array instead of a string   
    """
    
    if x.ndim != 1:
        raise ValueError, "smooth only accepts 1 dimension arrays."

    if x.size < window_len:
        raise ValueError, "Input vector needs to be bigger than window size."

    if window_len<3:
        return x

    if not window in ['flat', 'hanning', 'hamming', 'bartlett', 'blackman']:
        raise ValueError, "Window is one of 'flat', 'hanning', 'hamming', 'bartlett', 'blackman'"

    s=np.r_[2*x[0]-x[window_len:1:-1],x,2*x[-1]-x[-1:-window_len:-1]]

    if window == 'flat': #moving average
        w=ones(window_len,'d')
    else:
        w=eval('np.'+window+'(window_len)')

    y=np.convolve(w/w.sum(),s,mode='same')
    return y[window_len-1:-window_len+1]

# ----------------------------------------------------------------------------------------
# Written by Jon Nielsen 2012
# A program to generate a weight map for the intersection of a circle with
# a square grid.  Squares on the grid that are completely within the circle
# receive a weight of 1.  Square that intersect the circle are given a weight
# that is proportional to the area of the square inside the circle.
#
# Requires numpy and matplotlib.  Although if you don't care about plotting
# then you can do without matplotlib.
# ----------------------------------------------------------------------------------------

def find_squares_in_circle(xc, yc, r):
  # Establish bounds in y
  ymin = int(math.ceil(yc - r))
  ymax = int(math.floor(yc + r))
  yspace = np.arange(ymin, ymax)

  # Use these to calculate, for each y, the bounds in x
  # Ensure that we check that the whole square is in the circle, not
  # just its lower left point.
  y = yspace - yc
  x1 = r*r - y*y
  x1[np.abs(x1) <= sys.float_info.epsilon] = 0

  x2 = r*r - (y+1)*(y+1)
  x2[np.abs(x2) <= sys.float_info.epsilon] = 0

  x = np.sqrt(np.minimum(x1, x2))
  xmin = np.cast[int](np.ceil(-x + xc))
  xmax = np.cast[int](np.floor(x + xc))

  # Now we have, for each y, the bounds in x
  # Use these to create a list of squares that are in the circle
  arr = np.column_stack((yspace, xmin, xmax, xmax-xmin))
  if (arr.shape[0] == 0):
    return None

  # Make sure we don't have any where max<min (can happen due to the way
  # we search for the bounds)
  keep = (arr[:,3] > 0)
  arr = arr[keep]
  npoints = np.add.reduce(arr[:,3])

  # Make sure there's something to work with
  if (npoints <= 0):
    return None

  points = np.empty((npoints,2), dtype=int)
  i = 0
  for row in arr:
    points[i:i+row[3]] = np.column_stack((np.arange(row[1],row[2]),np.repeat(row[0],row[2]-row[1])))
    i += row[3]

  return points

def find_intersections(xc, yc, r):
  # First establish the limits within which the intersections will lie
  xmin = int(math.ceil(xc - r))
  xmax = int(math.floor(xc + r)) + 1
  ymin = int(math.ceil(yc - r))
  ymax = int(math.floor(yc + r)) + 1

  # Generate the grid
  xspace = np.arange(xmin, xmax)
  yspace = np.arange(ymin, ymax)

  # Calculate the intersections with each integer x
  x = xspace - xc
  y2 = r*r - x*x
  # Deal with floating point issues
  y2[np.abs(y2) <= sys.float_info.epsilon] = 0
  y = np.sqrt(y2)
  # Ignore tangents
  keep = (y > sys.float_info.epsilon)
  x = x[keep]
  newx = xspace[keep]
  y = y[keep]

  # Make sure there's something to work with
  if (y.shape[0] <= 0):
    return None

  # Get +/- solutions
  x = np.tile(x, 2)
  newx = np.tile(newx, 2)
  y = np.hstack((y, -y))
  newy = y+yc
  # Decide if any of these intersections are also on an integer y
  on_y = (np.abs(newy-np.round(newy)) <= sys.float_info.epsilon)
  newy[on_y] = np.round(newy[on_y])
  # Calculate angles (+ve please)
  theta = np.arctan2(y, x)
  theta[(theta < 0)] += 2*math.pi
  # Store the points
  points = np.column_stack([newx, newy, theta, np.ones_like(x), on_y])

  # Calculate the intersections with each integer y
  y = yspace - yc
  x2 = r*r - y*y
  # Deal with floating point issues
  x2[np.abs(x2) <= sys.float_info.epsilon] = 0
  x = np.sqrt(x2)
  # Ignore tangents
  keep = (x > sys.float_info.epsilon)
  x = x[keep]
  y = y[keep]
  newy = yspace[keep]

  # Get +/- solutions
  x = np.hstack((x, -x))
  y = np.tile(y, 2)
  newy = np.tile(newy, 2)
  # Decide if any of these intersections are also on an integer x
  newx = x+xc
  on_x = (np.abs(newx-np.round(newx)) <= sys.float_info.epsilon)
  newx[on_x] = np.round(newx[on_x])
  # Calculate angles (+ve please)
  theta = np.arctan2(y, x)
  theta[(theta < 0)] += 2*math.pi
  # Store the points
  points = np.append(points, np.column_stack([newx, newy, theta, on_x, np.ones_like(y)]), axis=0)

  # Sort by theta, and repeat the first point at the end
  args = np.argsort(points[:,2])
  points = points[np.append(args, args[0])]
  points[-1,2] += 2*math.pi;

  # Remove duplicates
  # We don't need an abs on the diff because we have already sorted into
  # ascending order.
  args = (np.diff(points[:,2]) > sys.float_info.epsilon)

  # Don't forget to keep the second last point.  It will be diffed against the
  # repeated first point, and will get a -ve result.
  args[-1] = True
  # The very last point is the repeated first point, but the diff is one shorter
  # so we fix that here
  args = np.append(args, True)
  points = points[args]

  return points

def area_contribution(p1, p2, xc, yc, r):
  i = 0
  j = 0
  area = 0.0

  # We assume that p2 theta < p1 theta
  delta_theta = p2[2] - p1[2]

  # Work out which square we are dealing with here
  mid_theta = (p1[2] + p2[2]) / 2.0
  x = r * math.cos(mid_theta) + xc
  i = int(math.floor(x))
  y = r * math.sin(mid_theta) + yc
  j = int(math.floor(y))

  # First get the circle segment area
  area = 0.5*r*r*(delta_theta - math.sin(delta_theta))

  # Next get the polygonal area
  
  if (p1[3] and p2[3]):
    # Both points are on an x gridline
    delta_x = math.fabs(p1[0] - p2[0])
    if (delta_x <= sys.float_info.epsilon):
      # Both points are on the same x gridline
      # No polygonal contribution at all.
      pass
    else:
      # Points are on different x gridlines.  Note that they must both
      # have the same upper and lower y grid bounds, or else we would have
      # a point on a y gridline between them.
      delta_y = math.fabs(p1[1] - p2[1])
      if (y < yc):
	tmpy = max(p1[1], p2[1])
	# rectangular area
	area += math.ceil(tmpy) - tmpy
      else:
	tmpy = min(p1[1], p2[1])
	# rectangular area
	area += tmpy - math.floor(tmpy)

      # triangular area
      area += 0.5*delta_y

  elif (p1[4] and p2[4]):
    # Both points are on a y gridline
    delta_y = math.fabs(p1[1] - p2[1])
    if (delta_y <= sys.float_info.epsilon):
      # Both points are on the same y gridline
      # No polygonal contribution at all.
      pass
    else:
      # Points are on different y gridlines.  Note that they must both
      # have the same upper and lower x grid bounds, or else we would have
      # a point on an x gridline between them.
      delta_x = math.fabs(p1[0] - p2[0])
      if (x < xc):
	tmpx = max(p1[0], p2[0])
	# rectangular area
	area += math.ceil(tmpx) - tmpx
      else:
	tmpx = min(p1[0], p2[0])
	# rectangular area
	area += tmpx - math.floor(tmpx)

      # triangular area
      area += 0.5*delta_x

  else:
    # One is on x, the other on y
    # Call the point on x xp, and the point on y yp
    if (p1[3] and p2[4]):
      xp = p1
      yp = p2
    else:
      xp = p2
      yp = p1

    # Now we know which is which, construct point c, which is the
    # point on the same x gridline as xp, but also on the next y gridline
    # closer to the centre of the circle
    if (xp[1] < yc):
      cy = math.ceil(xp[1])
    else:
      cy = math.floor(xp[1])
    cx = xp[0]

    # Now also point d, which is on the same y gridline as yp,
    # but also on the next x gridline closer to the centre of the circle
    if (yp[0] < xc):
      dx = math.ceil(yp[0])
    else:
      dx = math.floor(yp[0])
    dy = yp[1]

    # Work out if c and d are different points, or the same point
    if (math.sqrt((cx-dx)**2 + (cy-dy)**2) <= sys.float_info.epsilon):
      # The same point, so it's a triangle
      area += math.fabs(0.5*(xp[1]-cy)*(yp[0]-cx))
    else:
      # Not the same point - it's a pentagon
      # Note that we ignore any intersections of the circle with other edges
      # of this square.  This is handled by the calling function, which uses
      # 1-area as a subtractive term.
      area += math.fabs(xp[1]-cy) + math.fabs((xp[1]-dy)*(yp[0]-dx)) + \
              math.fabs(0.5*(xp[0]-yp[0])*(xp[1]-yp[1]))

  return i, j, area

def resample_circle(xpix, ypix, xc, yc, r):
  # Create the output array
  out = np.zeros((ypix,xpix))

  # First find the squares that are entirely in the circle
  a = find_squares_in_circle(xc, yc, r)
  if not a is None:
    out[a[:,1],a[:,0]] = 1.0

  # Now work out the tricky bits around the circumference
  b = find_intersections(xc, yc, r)
  if b is None:
    # The whole circle fits in one square
    i = int(math.floor(xc))
    j = int(math.floor(yc))
    out[j,i] = math.pi*r*r
  else:
    # Work out way through the points, pairwise, calculating area as we go
    for (p1,p2) in pairwise(b):
      i,j,area = area_contribution(p1, p2, xc, yc, r)
      #print p1, p2
      #print "i,j,area",i,j,area,out[j,i]
      if (out[j,i] != 0.0):
	# We already had area for this square, so that means the circle
	# has intersected it again and we need to subtract off the new bit
	# from what we already calculated
	area = 1-area
	out[j,i] -= area
      else:
	# Just set the output for this square
	out[j,i] = area

  return out

# A useful function for iterating over a sequence in pairwise fashion
def pairwise(iterable):
  "s -> (s0,s1), (s1,s2), (s2, s3), ..."
  a, b = itertools.tee(iterable)
  next(b, None)
  return itertools.izip(a, b)

# This is all the stuff for Andy's dome code. Hacked by Lisa to follow the same conventions as the rest of the code. 
# Want to put this stuff somewhere else, e.g. the config.py
degree = np.pi / 180.0 # this converts to and from radians *degree means answer in radians...not a fan, could use astropy?

# This next function allows us to return angles between -180 and 180 easily.
def bettermod(num, divisor, start):
    """Return num mod divisor, with offset."""
    res = np.mod(num,divisor)
    if (res > start + divisor):
        res -=divisor
    return res

def coord_rotate(x, y, z):
    """Three dimensional coordinate rotation."""

    xt  =  np.arcsin ( np.sin(x) * np.sin(y) +
                  np.cos(x) * np.cos(y) * np.cos(z) )
    yt  =  np.arccos ( ( np.sin(x) - np.sin(y) * np.sin(xt) ) /
                  ( np.cos(y) * np.cos(xt) ) )

    if  np.sin(z) > 0.0:
        yt  =  2.0*np.pi - yt
        
    return (xt, yt)

def altaz_from_hadec(ha, dec):
    """Compute altitude and azimuth from hour angle and declination at AAT."""

    alt, az = coord_rotate(dec * degree, latitude_radians, ha * degree) 

    return (alt / degree, az / degree)

def hadec_from_altaz(alt, az):
    """Compute hour angle and declination from altitude and azimuth at AAT."""

    ha, dec = coord_rotate(alt * degree, latitude_radians, az * degree)

    return (ha / degree, dec / degree)

def domewindscreenflat_pos(ha_h, ha_m, ha_s, dec_d, dec_m, dec_s):
    """Compute dome coordinates for flat patch in front of AAT for given HA and DEC."""

    DomeCoords=namedtuple('DomeCoords', ['azimuth', 'zd'])

    # Convert sexagesimal to degrees
    ha, dec=decimal_to_degree(ha_h, ha_m, ha_s, dec_d, dec_m, dec_s)

    print
    print "---------------------------------------------------------------------------"
    print "INPUT"
    print "Hour Angle:", ha
    print "Declination:", dec
    print "---------------------------------------------------------------------------"
    
    # Convert to radians
    ha = ha * degree
    dec = dec * degree

    xt = np.cos(ha) * np.cos(dec)
    yt = np.sin(ha) * np.cos(dec)
    zt = np.sin(dec)

    # Rotate to Az-Alt
    xta = -xt * np.sin(latitude_radians) + zt * np.cos(latitude_radians)
    zta = xt * np.cos(latitude_radians) + zt * np.sin(latitude_radians)
    
    # Position of intersection of optical axis with declination axis
    w = polar_declination_dist * (1.0 - np.cos(ha))
    dx = w * np.sin(latitude_radians)
    dy = polar_declination_dist * np.sin(ha)
    dz = -(w * np.cos(latitude_radians) + declination_dome_dist)

    # Compute coefficients of quadratic in r
    b = 2.0 * ( xta * dx + yt * dy + zta * dz )
    c = dx * dx + dy * dy + dz * dz - 1.0

    # Positive solution is in front of the telescope
    r = (-b + np.sqrt(b*b - 4.0 * c )) / 2.0

    # Windscreen x, y, z of optical axis intersection
    xw = r * xta + dx
    yw = r * yt + dy
    zw = r * zta + dz

    #print( (xw, yw, zw) )
    
    # Convert to azimuth and zenith distance
    a = np.arctan2( -yw, xw)
    z = np.arctan2( np.sqrt( xw*xw + yw*yw), zw)

    # Convert back to degrees
    a = bettermod(a * 180.0 / np.pi, 360, 0)
    z = z * 180.0 / np.pi

    # Offset for the windscreen
    #   (tested by AWG on the real AAT, 7 March 2013, but may need tweaking)
    z = z + 21

    output=DomeCoords(a,z) # output is a named tuple

    print
    print "---------------------------------------------------------------------------"
    print "OUTPUT"
    print output
    print "---------------------------------------------------------------------------"

def decimal_to_degree(ha_h, ha_m, ha_s, dec_d, dec_m, dec_s):

    # Simple conversion
    ha_deg=np.abs(ha_h)*15.0+np.abs(ha_m)*15.0/60.0+np.abs(ha_s)*15.0/3600.0
    dec_deg=np.abs(dec_d)+np.abs(dec_m)/60.0+np.abs(dec_s)/3600.0
    
    if ha_h<0.0 or ha_m<0.0 or ha_s<0.0:
        ha_deg=-1.0*ha_deg

    if dec_d<0.0 or dec_m<0.0 or dec_s<0.0:
        dec_deg=-1.0*dec_deg

    return ha_deg, dec_deg

# ----------------------------------------------------------------------------------------
# This function returns the probe numbers and objects observed in them.
def get_probes_objects(infile, ifus='all'):

    if ifus=='all':
        # List of probe numbers.
        ifus=[1,2,3,4,5,6,7,8,9,10,11,12,13]

    else:
        ifus=ifus

    
    print "Probe   Object"
    print "-----------------------------------"
    for ifu in ifus:

        ifu_data=IFU(infile, ifu, flag_name=False)
        print ifu,"\t", ifu_data.name


def hg_changeset(path=__file__):
    """Return the changeset ID for the current version of the code."""
    try:
        changeset = subprocess.check_output(['hg', '-q', 'id'],
                                            cwd=os.path.dirname(path))
        changeset = changeset[:-1]
    except (subprocess.CalledProcessError, OSError):
        changeset = ''
    return changeset

def mad(a, c=0.6745, axis=None):
    """
    Compute the median absolute deviation along the specified axis.

    median(abs(a - median(a))) / c

    Returns the median absolute deviation of the array elements.

    Parameters
    ----------
    a : array_like
        Input array or object that can be converted to an array.
    axis : int, optional
        Axis along which the medians are computed. The default (axis=None)
        is to compute the median along a flattened version of the array.
    c : float, optional
        The scaling factor applied to the raw median aboslute deviation.
        The default is to scale to match the standard deviation.

    Returns
    -------
    mad : ndarray
        A new array holding the result. 

    """
<<<<<<< HEAD
    if (axis is None):
        _shape = a.shape
        a.shape = np.product(a.shape,axis=0)
        m = stats.nanmedian(np.fabs(a - stats.nanmedian(a))) / c
        a.shape = _shape
    else:
        m = np.apply_along_axis(
            lambda x: stats.nanmedian(np.fabs(x - stats.nanmedian(x))) / c, 
            axis, a)
=======
    
    _shape = a.shape
    a.shape = np.product(a.shape,axis=0)
    m = bn.nanmedian(np.fabs(a - bn.nanmedian(a))) / c
    a.shape = _shape
>>>>>>> 3e5f99a0

    return m<|MERGE_RESOLUTION|>--- conflicted
+++ resolved
@@ -859,7 +859,6 @@
         A new array holding the result. 
 
     """
-<<<<<<< HEAD
     if (axis is None):
         _shape = a.shape
         a.shape = np.product(a.shape,axis=0)
@@ -869,12 +868,5 @@
         m = np.apply_along_axis(
             lambda x: stats.nanmedian(np.fabs(x - stats.nanmedian(x))) / c, 
             axis, a)
-=======
-    
-    _shape = a.shape
-    a.shape = np.product(a.shape,axis=0)
-    m = bn.nanmedian(np.fabs(a - bn.nanmedian(a))) / c
-    a.shape = _shape
->>>>>>> 3e5f99a0
 
     return m