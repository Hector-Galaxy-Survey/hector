--- conflicted
+++ resolved
@@ -211,11 +211,7 @@
                 hdr_new.update(rss_key, os.path.basename(files[num]), rss_string)
             
             # Create HDUs for each cube - note headers generated automatically for now.
-<<<<<<< HEAD
-            #
-=======
            #
->>>>>>> 3628de5e
             # @NOTE: PyFITS writes axes to FITS files in the reverse of the sense
             # of the axes in Numpy/Python. So a numpy array with dimensions
             # (5,10,20) will produce a FITS cube with x-dimension 20,
@@ -482,9 +478,9 @@
         
 
     # Now create a new array to hold the final data cube and build it slice by slice
-    flux_cube   = np.zeros( (size_of_grid, size_of_grid, n_obs * n_fibres) )
-    var_cube    = np.zeros( (size_of_grid, size_of_grid, n_obs * n_fibres) )
-    weight_cube = np.empty( (size_of_grid, size_of_grid, n_obs * n_fibres) )
+    flux_cube=np.zeros((size_of_grid, size_of_grid, np.shape(data_all)[1]))
+    var_cube=np.zeros((size_of_grid, size_of_grid, np.shape(data_all)[1]))
+    weight_cube=np.empty((size_of_grid, size_of_grid, np.shape(data_all)[1]))
     
     print("data_all.shape: ", np.shape(data_all))
 
@@ -506,11 +502,7 @@
         ifu_list[0].fibre_table_header['ATMRHUM']
     
     # TODO: This is the field ZD, not the target ZD. Also, the mean is probably
-<<<<<<< HEAD
-    # not the right computation to determine the best ZD for the correction.
-=======
     # not the best indicator of the time averaged ZD.
->>>>>>> 3628de5e
     dar_corrector.zenith_distance = \
         (ifu_list[0].primary_header['ZDSTART'] + ifu_list[0].primary_header['ZDEND']) / 2
 
@@ -570,18 +562,12 @@
 
         # Determine differential atmospheric refraction correction for this slice
         dar_r = dar_corrector.correction(wavelength_array[l]) * 1000.0 / plate_scale 
-<<<<<<< HEAD
-        # @NOTE: Could change to arcsecs instead of microns.
-        dar_x = dar_r * np.cos(np.radians(parallactic_angle))
-        dar_y = dar_r * np.sin(np.radians(parallactic_angle))
-=======
         # TODO: Need to change to arcsecs!
         
         # Parallactic angle is direction to zenith measured north through east.
         # Must move light away from the zenith to correct for DAR.
         dar_x = dar_r * np.sin(np.radians(parallactic_angle))
         dar_y = -dar_r * np.cos(np.radians(parallactic_angle))
->>>>>>> 3628de5e
 
         print( "DAR lambda: {:5.0f} r: {:5.2f}, x: {:5.2f}, y: {:5.2f}".format(wavelength_array[l],
                                                                        dar_r * plate_scale/1000.0, 
@@ -755,19 +741,11 @@
         # Create the overlap map from the circ.py code
         #
         # @NOTE: The circ.py code returns an array which has the x-coodinate in
-<<<<<<< HEAD
-        # the first index and the y-coordinate in the zeroth index. Therefore,
-        # we transpose the result here so that the x-cooridnate (north positive)
-        # is in the zeroth index, and y-coordinate (east positive) is in the
-        # first index.
-        overlap_map = np.transpose(utils.circ.resample_circle(self.size_of_grid, self.size_of_grid, xfib, yfib, \
-=======
         # the second index and the y-coordinate in the first index. Therefore,
         # we transpose the result here so that the x-cooridnate (north positive)
         # is in the first index, and y-coordinate (east positive) is in the
         # second index.
         overlap_map=np.transpose(utils.circ.resample_circle(self.size_of_grid, self.size_of_grid, xfib, yfib, \
->>>>>>> 3628de5e
                                          self.oversample/2.0))
         
         input_frac_map=overlap_map/self.fib_area_pix # Fraction of input fibre/drop in each output pixel
@@ -777,6 +755,7 @@
     
     def drizzle(self, xfibre_all, yfibre_all):
         """Compute a mapping from fibre drops to output pixels for all given fibre locations."""
+            
         if (np.array_equal(self._last_drizzle,np.asarray([xfibre_all,yfibre_all]))):
             # We've been asked to recompute the same answer as last time, so don't recompute.
             return self.drop_to_pixel, self.pixel_coverage
