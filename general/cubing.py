--- conflicted
+++ resolved
@@ -1259,14 +1259,10 @@
     measured_mag = header['MAGG']
     catalogue_mag = header['CATMAGG']
     scale = 10.0 ** ((measured_mag - catalogue_mag) / 2.5)
-<<<<<<< HEAD
     if measured_mag == -99999:
         # No valid magnitude found
         scale = 1.0
     scale_cube_pair(file_pair, scale, hdu=hdu)
-    return scale
-=======
-    scale_cube_pair(file_pair, scale)
     return scale
 
 def create_qc_hdu(file_list, name):
@@ -1288,4 +1284,3 @@
 
 
 
->>>>>>> 62684019
