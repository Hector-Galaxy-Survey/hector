--- conflicted
+++ resolved
@@ -116,21 +116,10 @@
     # Return the probe number
     return ifu
 
-<<<<<<< HEAD
-def dithered_cubes_from_rss_files(inlist,objects='all', clip=True, plot=False, write=False):
-    """A wrapper to make a cube from reduced RSS files. Only input files that go together - ie have the same objects."""
-
-    start_time = datetime.datetime.now()
-
-    # Set a few numpy printing to terminal things
-    np.seterr(divide='ignore', invalid='ignore') # don't print division or invalid warnings.
-    np.set_printoptions(linewidth=120) # can also use to set precision of numbers printed to screen
-=======
 def dithered_cubes_from_rss_files(inlist, sample_size=0.5, drop_factor=0.5, 
                                   objects='all', clip=True, plot=True, 
                                   write=False, suffix=''):
     """A wrapper to make a cube from reduced RSS files, passed as a filename containing a list of filenames. Only input files that go together - ie have the same objects."""
->>>>>>> b7e4588c
 
     # Read in the list of all the RSS files input by the user.
     files=[]
@@ -190,10 +179,7 @@
 
 
         # Call dithered_cube_from_rss to create the flux, variance and weight cubes for the object.
-<<<<<<< HEAD
-        flux_cube, var_cube, weight_cube, diagnostics = dithered_cube_from_rss(ifu_list, clip=clip, plot=plot)
-        
-=======
+        
         # For now, putting in a try/except block to skip over any errors
         try:
             flux_cube, var_cube, weight_cube, diagnostics = dithered_cube_from_rss(ifu_list, sample_size=sample_size,
@@ -202,7 +188,6 @@
             print 'Cubing failed! Skipping to next galaxy.'
             continue
 
->>>>>>> b7e4588c
         # Write out FITS files.
         if write==True:
 
@@ -263,7 +248,6 @@
 def create_primary_header(ifu_list,name,files,WCS_pos,WCS_flag):
     """Create a primary header to attach to each cube from the RSS file headers"""
 
-<<<<<<< HEAD
     hdr = ifu_list[0].primary_header
     fbr_hdr = ifu_list[0].fibre_table_header
 
@@ -359,13 +343,6 @@
     # For now we assume that all files have the same set of keywords, and complain if they don't.
     
     first_header = ifu_list[0].primary_header
-=======
-def dithered_cube_from_rss(ifu_list, sample_size=0.5, drop_factor=0.5, clip=True, plot=True, offsets='file'):
-        
-    # When resampling need to know the size of the grid in square output pixels
-    # @TODO: Compute the size of the grid instead of hard code it!
-    size_of_grid=50 
->>>>>>> b7e4588c
     
     primary_header_keywords = first_header.keys()
     
@@ -431,7 +408,7 @@
    
     return pf.new_table(columns)
 
-def dithered_cube_from_rss(ifu_list,clip=True, plot=False, offsets='fit'):
+def dithered_cube_from_rss(ifu_list, sample_size=0.5, drop_factor=0.5, clip=True, plot=True, offsets='file'):
         
     diagnostic_info = {}
 
