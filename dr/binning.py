--- conflicted
+++ resolved
@@ -99,11 +99,7 @@
 
     return bin_mask
 
-<<<<<<< HEAD
-def bin_cube(hdu, bin_mask, mode='adaptive', sectors=0):
-=======
 def bin_cube(hdu,bin_mask, mode='', **kwargs):
->>>>>>> 610807c7
     #Produce a SAMI cube where each spaxel contains the
     #spectrum of the bin it is associated with
     
