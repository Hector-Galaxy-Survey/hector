<<<<<<< HEAD
#!/usr/bin/env python
"""
Module for performing Voronoi binning on SAMI data.

The following code was originally written by Eric Emsellem, following an
IDL version by Michele Cappellari, and was extended to include covariance
information (needed for SAMI data) by Nic Scott.
"""

#
########################################################################
#
# If you have found this software useful for your
# research, I would appreciate an acknowledgment to use of
# `the Voronoi 2D-binning method by Cappellari & Copin (2003)'.
#
########################################################################
#
# Version 0.0.2
# Copyright (C) 2011  Eric Emsellem
#
#                          Voronoi binning
#
# Code taking, as an input a 2D grid of data+noise points and rebin them
# to reach a target Signal to Noise.
#
# This program precisely implements the algorithm described in
# section 5.1 of the reference below.
#
#
# Python Version developed in 2011 - 2012
#
# This version is closely inspired by the idl version of Michele Cappellari
#    and rewritten, expanded to follow python rules
# Following the paper by Cappellari, Copin, 2003, MNRAS 342, 345
#
# This code is normally distributed as part of the pymge module 
#                       Eric Emsellem, 2011
#
# Distributed under the terms of the BSD License.
# -----------------------------------------------------------------------------
#
# Modified (19/3/14) by Nic Scott to take into account covariance between
# input pixels when calculating the Voronoi tesselation

import numpy as np
from numpy import sum, sqrt, min, max, any
from numpy import argmax, argmin, mean, abs
from numpy import int32 as Nint
from numpy import float32 as Nfloat
import copy,code

class Error(Exception):
    """Base class for exceptions in this module."""
    pass

class ModuleError(Error):
    """Exception raised for errors in the array sizes
    Attributes:
       msg  -- explanation of the error
    """
    def __init__(self, msg):
        self.msg = msg

    def __str__(self) :
        return repr(self.msg)

def bin2d_roundness(x, y, size) :
    """ Return the roundness as defined in Cappellari \& Copin 2003
    """
    npix = x.size
    eR = sqrt(npix / np.pi) * size
    xb = mean(x)
    yb = mean(y)
    maxD = sqrt(max((x-xb)**2 + (y-yb)**2))
    return maxD / eR - 1.0

def dist2(x1,y1,x2,y2, scale=1.0) :
    return ((x1-x2)**2 + (y1-y2)**2)/scale**2

def derive_pixelsize(x, y, verbose=0) :
    """ Find the pixelsize by looking at the minimum distance between
        pairs of x,y
        x: xaxis coordinates
        y: yaxis coordinates
        Return: pixelsize
    """
    pixelsize = 1.e30
    for i in range(len(x)-1) :
        mindist = np.min(dist2(x[i], y[i], x[i+1:], y[i+1:]))
        pixelsize = np.minimum(mindist, pixelsize)
    pixelsize = np.sqrt(pixelsize)
    if verbose:
        print("Pixelsize will be: ", pixelsize)
    return pixelsize

def sn_w_covariance(xin,yin,signal,noise,covar) :
    """ Determine the new S/N of a bin,
        accounting for covariance
        """
    n_grid = covar.shape[1]
    xin2 = np.transpose(np.tile(xin,(n_grid**2,1)))
    yin2 = np.transpose(np.tile(yin,(n_grid**2,1)))
    
    ximprint = np.repeat(np.arange(n_grid)-(n_grid-1)/2,n_grid)
    yimprint = np.tile(np.arange(n_grid)-(n_grid-1)/2,n_grid)
    
    scaled_var = np.zeros((len(xin)))
    covar_flat = np.reshape(covar,(len(xin),n_grid**2))
    for i in range(len(scaled_var)):
        #w = np.where((abs(xin - xin[i]) < 2) & (abs(yin-yin[i]) < 2))
        xoverlap = xin2 - (ximprint + xin[i])
        yoverlap = yin2 - (yimprint + yin[i])
        w = np.where((xoverlap == 0) & (yoverlap == 0))[1]
        scaled_var[i] = noise[i]**2*sum(covar_flat[i,w])

    newSN = sum(signal)/sqrt(sum(scaled_var))

    return newSN

def guess_regular_grid(xnodes, ynodes, pixelsize=None) :
    """
    Return a regular grid guessed on an irregular one (Voronoi)
    xnodes, ynodes: arrays of Voronoi bins

    Return: xunb, yunb = regular grid for x and y (unbinned)
    """
    ## First deriving a pixel size
    xn_rav, yn_rav = xnodes.ravel(), ynodes.ravel()
    if pixelsize == None :
        pixelsize = derive_pixelsize(xnodes, ynodes)
    minxn = np.int(np.min(xn_rav) / pixelsize) * pixelsize
    minyn = np.int(np.min(yn_rav) / pixelsize) * pixelsize
    xunb, yunb = np.meshgrid(np.arange(minxn, np.max(xn_rav)+pixelsize, pixelsize), 
                           np.arange(minyn, np.max(yn_rav)+pixelsize, pixelsize))

    return xunb, yunb

def derive_unbinned_field(xnodes, ynodes, data, xunb=None, yunb=None) :
    """
       Provide an array of the same shape as the input xunb, and yunb
       with the values derived from the Voronoi binned data

       xnodes, ynodes: 2 arrays providing the nodes from the binning
       data : values for each node
       xunb, yunb: x and y coordinates of the unbinned data
                 if not provided (default) they will be guessed from the nodes

       Return: xunb, yunb, and unbinned_data arrays with the same shape as xunb,
    """
    if xunb == None :
        xunb, yunb = guess_regular_grid(xnodes, ynodes)

    x_rav, y_rav = xunb.ravel(), yunb.ravel()
    xnodes_rav, ynodes_rav = xnodes.ravel(), ynodes.ravel()
    data_rav = data.ravel()
    unbinned_data = np.zeros_like(x_rav)
    for i in range(len(x_rav)) :
        indclosestBin = argmin(dist2(x_rav[i], y_rav[i], xnodes_rav, ynodes_rav))
        unbinned_data[i] = data_rav[indclosestBin]

    return xunb, yunb, unbinned_data.reshape(xunb.shape)

listmethods = ["voronoi", "quadtree"]
class bin2D :
    """ 
    Class for Voronoi binning of a set of x and y coordinates
    using given data and potential associated noise
    """
    def __init__(self, xin, yin, data, noise=None, covar=None, targetSN=1.0, pixelsize=None, method="Voronoi", cvt=1, wvt=0) :
        self.xin = xin.ravel()
        self.yin = yin.ravel()
        self.data = data.ravel()
        self.noise = noise.ravel()
        self.covar = covar.reshape((len(self.noise),np.shape(covar)[-2],np.shape(covar)[-1]))
        self.covar[np.where(np.isfinite(self.covar) == False)] = 0.0
        self.SN = np.where(self.noise > 0, self.data/self.noise, 0.0)
        self.lowSN = False

        ## Sort all pixels by their distance to the maximum SN
        if pixelsize == None :
            self.pixelsize = derive_pixelsize(self.xin, self.yin, verbose=1)
        else :
            self.pixelsize = pixelsize

        self.targetSN = targetSN

        ## Binning method and options
        self.method = str.lower(method)
        self.cvt = cvt
        self.wvt = wvt
        self.scale = 1.0

        self._check_input()
        self._check_data()

    def _warning(self, text) :
        """ 
        Warning message for 2D Binning class
        """
        print("WARNING [2D Binning]: %s"%(text))

    def _error(self, text) :
        """ 
        Error message for 2D Binning class
        Exit after message
        """
        print("ERROR [2D Binning]: %s"%(text))
        return

    def _check_input(self) :
        """ 
        Check consistency of input data
        """
        if self.noise == None :
            if any(self.data < 0) :
                self._error("No Noise given, and some pixels have negative data value")
            ## If noise is not there then just use SQRT(data)
            self.noise == sqrt(self.data)

        # Basic checks of the data
        # First about the dimensions of the datasets
        self.npix = len(self.xin)
        if self.npix == 0 :
            raise ModuleError("xin as 0 pixels")

        if (len(self.yin) != self.npix) | (len(self.data) != self.npix) :
            raise ModuleError("x, y and data do not have the same size")
            return

        try :
            if self.targetSN <= 0 :
                self._error("targetSN must be positive")
        except :
            self._error("targetSN must be a number")

        if self.method not in listmethods :
            self._error("Given method [%s] not supported"%(self.method))

    ### Check input data prior to binning ============================================
    def _check_data(self) :
        """ 
        Check data before binning (noise versus signal)
        """
        ## Check if enough S/N in the sum of All pixels
        if sum(self.data) / sqrt(sum(self.noise**2)) < self.targetSN:
            self._warning("Not enough S/N in data for this targetSN")
            self.lowSN = True
            
            return

        ## Check of the any binning is needed
        if min(self.data/self.noise) > self.targetSN :
            self._warning("All pixels have enough S/N - no binning performed")
            self.xb = self.xin
            self.yb = self.yin
            self.datab = self.data
            self.noiseb = self.noise
            self.SNb = np.where(self.noiseb > 0, self.datab/self.noiseb, 0.0)

    ### Read data from fits 2D images ============================================
    def read_fits(self, fitsfile=None) :
        """ 
        Read data from a 2D fits image
        Wrapper for pyfits
        Not implemented YET
        """
        pass

    ### Do Quadtree binning ============================================
    def bin_quadtree(self, verbose=1) :
        """ 
        Actually do the Quadreee binning if that method is chosen
        Not implemented YET
        """
        pass
    
    ### Accrete the bins ============================================
    def bin2d_accretion(self, verbose=0) :
        """ Accrete the bins according to their SN
        """
        ## Status holds the bin number when assigned
        self.status = np.zeros(self.npix, dtype=Nint)
        ## Good is 1 if the bin was accepted
        self.good = np.zeros(self.xin.size, dtype=Nint)

        ## Start with the max SN in the data
        currentBin = [argmax(self.SN)]

        for ind in range(1,self.npix+1) :  ## Running over the index of the Voronoi BIN
            ## Only one pixel at this stage
            currentSN = self.SN[currentBin]
            if verbose : print("Bin %d"%(ind))

            self.status[currentBin] = ind   # only one pixel at this stage
            ## Barycentric centroid for 1 pixel...
            xbar, ybar = self.xin[currentBin], self.yin[currentBin]

            ## Indices of remaining unbinned data
            unBinned = np.where(self.status == 0)[0]
            ##+++++++++++++++++++++++++++++++++++++++++++++++++
            ## STOP THE WHILE Loop if all pixels are now binned
            while len(unBinned) > 0 :
            ##+++++++++++++++++++++++++++++++++++++++++++++++++

                ## Coordinates of the Remaining unbinned pixels
                xunBin = self.xin[unBinned]
                yunBin = self.yin[unBinned]

                ## Location of current bin
                xcurrent = self.xin[currentBin]
                ycurrent = self.yin[currentBin]

                ## Closest unbinned pixel to the centroid making sure the highest SN is used
                indclosestBar = argmin(dist2(xbar,ybar, xunBin, yunBin))
                xclosest = xunBin[indclosestBar]
                yclosest = yunBin[indclosestBar]

                ## Distance between this closest pixel and the current pixel
                currentSqrtDist= sqrt(min(dist2(xclosest,yclosest, xcurrent,ycurrent)))

                ## Testing the roundness for this potential new Bin
                possibleBin = currentBin + [unBinned[indclosestBar]]
                roundness = bin2d_roundness(self.xin[possibleBin], self.yin[possibleBin], self.pixelsize)

                ## Transfer new SN to current value
                oldSN = currentSN
                currentSN = sn_w_covariance(self.xin[possibleBin],self.yin[possibleBin],self.data[possibleBin],
                                            self.noise[possibleBin],self.covar[possibleBin,:,:])
                                            #sum(self.data[possibleBin]) / sqrt(sum(self.noise[possibleBin]**2))

                ##++++++++++++++++++++++++++++++++++++++++++
                ## Test the new potential Bin
                ## Criterion 1 = Connected?
                ## Criterion 2 = round enough?
                ## Criterion 3 = getting better for SN?
                ##++++++++++++++++++++++++++++++++++++++++++
                ## If the pixel is not ok  for one of these reasons
                ##    The accretion process stops and we test if the new
                ##    bin has the right SN
                ##++++++++++++++++++++++++++++++++++++++++++
                if (currentSqrtDist > 1.2 * self.pixelsize) | (roundness > 0.3) | (abs(currentSN-self.targetSN) > abs(oldSN - self.targetSN)) :
                    if (oldSN > 0.8 * self.targetSN) :
                        self.good[currentBin] = 1
                    break
                ##++++++++++++++++++++++++++++++++++++++++++

                ## If the new Bin is ok we associate the number of the bin to that one
                self.status[unBinned[indclosestBar]] = ind
                ##   ... and we use that now as the current Bin
                currentBin = possibleBin

                ## And update the values
                ## First the centroid
                xbar, ybar = mean(self.xin[currentBin]), mean(self.yin[currentBin])

                ## New set of unbinned pixels
                unBinned = np.where(self.status == 0)[0]
                ## ----- End of While Loop --------------------------------------------
                
            ## Unbinned pixels
            unBinned = np.where(self.status == 0)[0]
            ## Break if all pixels are binned
            if len(unBinned) == 0 :
                break
            ## When the while loop is finished for this new BIN
            ## Find the centroid of all Binned pixels
            Binned = np.where(self.status != 0)[0]
            xbar, ybar = mean(self.xin[Binned]), mean(self.yin[Binned])

            ## Closest unbinned pixel to the centroid of all Binned pixels
            xunBin = self.xin[unBinned]
            yunBin = self.yin[unBinned]
            indclosestBar = argmin(dist2(xbar,ybar, xunBin, yunBin))
            ## Take now this closest pixel as the next one to look at
            currentBin = [unBinned[indclosestBar]]

        ## Set to zero all bins that did not reach the target SN
        self.status *= self.good
            
        ## If no bins created, create a dummy bin centred on the highest SN
        ## pixel to allow reassignment
        
        if len(np.where(self.status != 0)[0]) == 0:
            currentBin = [argmax(self.SN)]
            self.status[currentBin] = 1
            self.good[currentBin] = 1

    ### Compute centroid of bins ======================================
    def bin2d_centroid(self, verbose=0):
        ## Compute the area for each node
        self.Areanode, self.bins = np.histogram(self.status, bins=np.arange(np.max(self.status+0.5))+0.5)
        ## Select the ones which have at least one bin
        self.indgoodbins = np.where(self.Areanode > 0)[0]
        self.Areanode = self.Areanode[self.indgoodbins]
        ngoodbins = self.indgoodbins.size
        ## Reset the xnode, ynode, SNnode, and statusnode (which provides the number for the node)
        self.xnode = np.zeros(ngoodbins, Nfloat)
        self.ynode = np.zeros_like(self.xnode)
        self.SNnode = np.zeros_like(self.xnode)
        self.statusnode = np.zeros_like(self.xnode)
        self.listbins = []
        for i in range(ngoodbins) :
            ## indgoodbins[i] provides the bin of the Areanode, so indgoodbins[i] + 1 is the status number
            self.statusnode[i] = self.indgoodbins[i]+1
            ## List of bins which have statusnode as a status
            listbins = np.where(self.status==self.statusnode[i])[0]
            ## Centroid of the node
            self.xnode[i], self.ynode[i] = mean(self.xin[listbins]), mean(self.yin[listbins])
            self.SNnode[i] = sn_w_covariance(self.xin[listbins],self.yin[listbins],self.data[listbins],
                                             self.noise[listbins],self.covar[listbins,:,:])
                #sum(self.data[listbins])/sqrt(sum(self.noise[listbins]**2))
            self.listbins.append(listbins)

    ### Compute WEIGHTED centroid of bins ======================================
    def bin2d_weighted_centroid(self, weight=None, verbose=0):
        if weight is not None : self.weight = weight

        self.Areanode, self.bins = np.histogram(self.status, bins=np.arange(np.max(self.status+0.5))+0.5)
        ## Select the ones which have at least one bin
        self.indgoodbins = np.where(self.Areanode > 0)[0]
        self.Areanode = self.Areanode[self.indgoodbins]
        ngoodbins = self.indgoodbins.size
        ## Reset the xnode, ynode, SNnode, and statusnode (which provides the number for the node)
        self.xnode = np.zeros(ngoodbins, Nfloat)
        self.ynode = np.zeros_like(self.xnode)
        self.SNnode = np.zeros_like(self.xnode)
        self.statusnode = np.zeros_like(self.xnode)
        self.listbins = []
        for i in range(ngoodbins) :
            ## indgoodbins[i] provides the bin of the Areanode, so indgoodbins[i] + 1 is the status number
            self.statusnode[i] = self.indgoodbins[i]+1
            ## List of bins which have statusnode as a status
            listbins = np.where(self.status==self.statusnode[i])[0]
            ## Weighted centroid of the node
            self.xnode[i], self.ynode[i] = np.average(self.xin[listbins], weights=self.weight[listbins]), np.average(self.yin[listbins], weights=self.weight[listbins])
            self.SNnode[i] = sn_w_covariance(self.xin[listbins],self.yin[listbins],self.data[listbins],
                                            self.noise[listbins],self.covar[listbins,:,:])
                #sum(self.data[listbins])/sqrt(sum(self.noise[listbins]**2))
            self.listbins.append(listbins)

    ### Assign bins ============================================
    def bin2d_assign_bins(self, sel_pixels=None, scale=None, verbose=0) :
        """ 
        Assign the bins when the nodes are derived With Scaling factor
        """
        if scale is not None: self.scale = scale
        if sel_pixels == None : sel_pixels = range(self.xin.size)
        for i in sel_pixels :
            minind = argmin(dist2(self.xin[i], self.yin[i], self.xnode, self.ynode, scale=self.scale))
            self.status[i] = self.statusnode[minind]
            if verbose :
                print("Pixel ",  self.status[i], self.xin[i], self.yin[i], self.xnode[minind], self.ynode[minind])

        ## reDerive the centroid
        self.bin2d_centroid()

    ### Do  CV tesselation ============================================
    def bin2d_cvt_equal_mass(self, wvt=None, verbose=1) :
        """ 
        Produce a CV Tesselation

        wvt: default is None (will use preset value, see self.wvt)
        """

        ## Reset the status and statusnode for all nodes
        self.status = np.zeros(self.npix, dtype=Nint)
        self.statusnode = np.arange(self.xnode.size) + 1

        if wvt is not None : self.wvt = wvt
        if self.wvt : self.weight = np.ones_like(self.SN)
        else : self.weight = self.SN**4

        self.scale = 1.0

        self.niter = 0
        ## WHILE LOOP: stop when the nodes do not move anymore ============
        Oldxnode, Oldynode = copy.copy(self.xnode[-1]), copy.copy(self.ynode[-1])
        while (not np.array_equiv(self.xnode, Oldxnode)) | (not np.array_equiv(self.ynode, Oldynode)):
            Oldxnode, Oldynode = copy.copy(self.xnode), copy.copy(self.ynode)
            ## Assign the closest centroid to each bin
            self.bin2d_assign_bins()

            ## New nodes weighted centroids
            self.bin2d_weighted_centroid()

            ## Eq. (4) of Diehl & Statler (2006)
            if self.wvt : self.scale = sqrt(self.Areanode/self.SNnode)
            self.niter += 1

    ### Do Voronoi binning ============================================
    def bin_voronoi(self, wvt=None, cvt=None, verbose=1) :
        """ Actually do the Voronoi binning
        
        wvt: default is None (will use preset value, see self.wvt)
        cvt: default is None (will use preset value, see self.cvt)
        """
        if cvt is not None : self.cvt = cvt
        if wvt is not None : self.wvt = wvt

        print("==================")
        print("Accreting Bins... ")
        self.bin2d_accretion()
        print("          ...Done")
        print("====================")
        print("Reassigning Bins... ")
    
        
        self.bin2d_centroid()
        ## Get the bad pixels, not assigned and assign them
        badpixels = np.where(self.status == 0)[0]
        
        self.bin2d_assign_bins(badpixels)
        print("            ...Done")
        print("====================")
        if self.cvt :
            print("===========================")
            print("Modified Lloyd algorithm...")
            self.bin2d_cvt_equal_mass()
            print("%d iterations Done."%(self.niter))
            print("===========================")
        else : self.scale = 1.0
        ## Final nodes weighted centroids after assigning to the final nodes
        self.bin2d_assign_bins()
        if self.wvt : self.weight = np.ones_like(self.data)
        else : self.weight = self.data
        self.bin2d_weighted_centroid()

    def show_voronoibin(self, datain=None, shownode=1, mycmap=None,frame=1) :
        """
        Display the voronoi bins on a map
        
        datain: if None (Default), will use random colors to display the bins
                if provided, will display that with a jet (or specified mycmap) cmap 
                   (should be either the length of the voronoi nodes array or the size of the initial pixels)
        shownode: default is 1 -> show the voronoi nodes, otherwise ignore (0)
        mycmap: in case datain is provide, will use that cmpa to display the bins
        """
        from distutils import version
        try:
            import matplotlib
        except ImportError:
            raise Exception("matplotlib 0.99.0 or later is required for this routine")

        if version.LooseVersion(matplotlib.__version__) < version.LooseVersion('0.99.0'):
            raise Exception("matplotlib 0.99.0 or later is required for this routine")

        from matplotlib.collections import PatchCollection
        import matplotlib.patches as mpatches
        import matplotlib.pyplot as plt
        fig = plt.figure(frame,figsize=(7,7))
        plt.clf()
        ax = plt.gca()
        patches = []
        binsize = self.pixelsize
        for i in range(len(self.xin)) :
            patches.append(mpatches.Rectangle((self.xin[i],self.yin[i]), binsize, binsize,ec="none"))

        if datain == None :
            dataout = self.status
            mycmap = 'prism'
        else :
            if len(datain) == self.xnode.size :
                dataout = np.zeros(self.xin.size, Nfloat)
                for i in range(self.xnode.size) :
                    listbins = self.listbins[i]
                    dataout[listbins] = [datain[i]]*len(listbins)
            elif len(datain) == self.xin.size :
                dataout = datain
            if mycmap == None : mycmap = 'jet'

        colors = dataout * 100.0 / max(dataout)
        collection = PatchCollection(patches, cmap=mycmap)
        collection.set_array(np.array(colors))
        ax.add_collection(collection)
        if shownode :
            plt.scatter(self.xnode,self.ynode, marker='o', edgecolors='w', facecolors='none')
        plt.axis('image')
        plt.xlabel("X axis")
        plt.ylabel("Y axis")
        plt.title("Voronoi Map")

    def bin_data(self, datain=None, noisein=None) :
        """
        Return a Voronoi adaptive binning of your data.

        datain: if provided, will be used as data input
                if not provided (None = default), will use self.data
        noisein: if provided, will be used as noise input
                if not provided (None = default), will use self.noise

        Output = xnode, ynode, bindata, S/N
        """

        if datain == None: datain = copy.copy(self.data)
        if noisein == None: noisein = copy.copy(self.noise)

        dataout = np.zeros(self.xnode.size, Nfloat)
        xout = np.zeros_like(dataout)
        yout = np.zeros_like(dataout)
        SNout = np.zeros_like(dataout)
        for i in range(self.xnode.size) :
            listbins = self.listbins[i]
            xout[i] = np.average(self.xin.ravel()[listbins], weights=datain[listbins])
            yout[i] = np.average(self.yin.ravel()[listbins], weights=datain[listbins])
            dataout[i] = mean(datain[listbins])
            SNout[i] = sn_w_covariance(self.xin[listbins],self.yin[listbins],datain[listbins],
                noisein[listbins],self.covar[listbins,:,:])

        return xout, yout, dataout, SNout
=======
#!/usr/bin/env python
"""
Module for performing Voronoi binning on SAMI data.

The following code was originally written by Eric Emsellem, following an
IDL version by Michele Cappellari, and was extended to include covariance
information (needed for SAMI data) by Nic Scott.
"""

#
########################################################################
#
# If you have found this software useful for your
# research, I would appreciate an acknowledgment to use of
# `the Voronoi 2D-binning method by Cappellari & Copin (2003)'.
#
########################################################################
#
# Version 0.0.2
# Copyright (C) 2011  Eric Emsellem
#
#                          Voronoi binning
#
# Code taking, as an input a 2D grid of data+noise points and rebin them
# to reach a target Signal to Noise.
#
# This program precisely implements the algorithm described in
# section 5.1 of the reference below.
#
#
# Python Version developed in 2011 - 2012
#
# This version is closely inspired by the idl version of Michele Cappellari
#    and rewritten, expanded to follow python rules
# Following the paper by Cappellari, Copin, 2003, MNRAS 342, 345
#
# This code is normally distributed as part of the pymge module 
#                       Eric Emsellem, 2011
#
# Distributed under the terms of the BSD License.
# -----------------------------------------------------------------------------
#
# Modified (19/3/14) by Nic Scott to take into account covariance between
# input pixels when calculating the Voronoi tesselation

import numpy as np
from numpy import sum, sqrt, min, max, any
from numpy import argmax, argmin, mean, abs
from numpy import int32 as Nint
from numpy import float32 as Nfloat
import copy

class Error(Exception):
    """Base class for exceptions in this module."""
    pass

class ModuleError(Error):
    """Exception raised for errors in the array sizes
    Attributes:
       msg  -- explanation of the error
    """
    def __init__(self, msg):
        self.msg = msg

    def __str__(self) :
        return repr(self.msg)

def bin2d_roundness(x, y, size) :
    """ Return the roundness as defined in Cappellari \& Copin 2003
    """
    npix = x.size
    eR = sqrt(npix / np.pi) * size
    xb = mean(x)
    yb = mean(y)
    maxD = sqrt(max((x-xb)**2 + (y-yb)**2))
    return maxD / eR - 1.0

def dist2(x1,y1,x2,y2, scale=1.0) :
    return ((x1-x2)**2 + (y1-y2)**2)/scale**2

def derive_pixelsize(x, y, verbose=0) :
    """ Find the pixelsize by looking at the minimum distance between
        pairs of x,y
        x: xaxis coordinates
        y: yaxis coordinates
        Return: pixelsize
    """
    pixelsize = 1.e30
    for i in range(len(x)-1) :
        mindist = np.min(dist2(x[i], y[i], x[i+1:], y[i+1:]))
        pixelsize = np.minimum(mindist, pixelsize)
    pixelsize = np.sqrt(pixelsize)
    if verbose:
        print "Pixelsize will be: ", pixelsize
    return pixelsize

def sn_w_covariance(xin,yin,signal,noise,covar) :
    """ Determine the new S/N of a bin,
        accounting for covariance
        """
    n_grid = covar.shape[1]
    xin2 = np.transpose(np.tile(xin,(n_grid**2,1)))
    yin2 = np.transpose(np.tile(yin,(n_grid**2,1)))
    
    ximprint = np.repeat(np.arange(n_grid)-(n_grid-1)/2,n_grid)
    yimprint = np.tile(np.arange(n_grid)-(n_grid-1)/2,n_grid)
    
    scaled_var = np.zeros((len(xin)))
    scaled_var[0] = noise[0]**2
    covar_flat = np.reshape(covar,(len(xin),n_grid**2))
    for i in range(1,len(scaled_var)):
        #w = np.where((abs(xin - xin[i]) < 2) & (abs(yin-yin[i]) < 2))
        xoverlap = xin2[:i,:] - (ximprint + xin[i])
        yoverlap = yin2[:i,:] - (yimprint + yin[i])
        w = np.where((xoverlap == 0) & (yoverlap == 0))[1]
        scaled_var[i] = noise[i]**2*(sum(covar_flat[i,w])+1.)

    newSN = sum(signal)/sqrt(sum(scaled_var))
    
    return newSN

def guess_regular_grid(xnodes, ynodes, pixelsize=None) :
    """
    Return a regular grid guessed on an irregular one (Voronoi)
    xnodes, ynodes: arrays of Voronoi bins

    Return: xunb, yunb = regular grid for x and y (unbinned)
    """
    ## First deriving a pixel size
    xn_rav, yn_rav = xnodes.ravel(), ynodes.ravel()
    if pixelsize == None :
        pixelsize = derive_pixelsize(xnodes, ynodes)
    minxn = np.int(np.min(xn_rav) / pixelsize) * pixelsize
    minyn = np.int(np.min(yn_rav) / pixelsize) * pixelsize
    xunb, yunb = np.meshgrid(np.arange(minxn, np.max(xn_rav)+pixelsize, pixelsize), 
                           np.arange(minyn, np.max(yn_rav)+pixelsize, pixelsize))

    return xunb, yunb

def derive_unbinned_field(xnodes, ynodes, data, xunb=None, yunb=None) :
    """
       Provide an array of the same shape as the input xunb, and yunb
       with the values derived from the Voronoi binned data

       xnodes, ynodes: 2 arrays providing the nodes from the binning
       data : values for each node
       xunb, yunb: x and y coordinates of the unbinned data
                 if not provided (default) they will be guessed from the nodes

       Return: xunb, yunb, and unbinned_data arrays with the same shape as xunb,
    """
    if xunb == None :
        xunb, yunb = guess_regular_grid(xnodes, ynodes)

    x_rav, y_rav = xunb.ravel(), yunb.ravel()
    xnodes_rav, ynodes_rav = xnodes.ravel(), ynodes.ravel()
    data_rav = data.ravel()
    unbinned_data = np.zeros_like(x_rav)
    for i in xrange(len(x_rav)) :
        indclosestBin = argmin(dist2(x_rav[i], y_rav[i], xnodes_rav, ynodes_rav))
        unbinned_data[i] = data_rav[indclosestBin]

    return xunb, yunb, unbinned_data.reshape(xunb.shape)

listmethods = ["voronoi", "quadtree"]
class bin2D :
    """ 
    Class for Voronoi binning of a set of x and y coordinates
    using given data and potential associated noise
    """
    def __init__(self, xin, yin, data, noise=None, covar=None, targetSN=1.0, pixelsize=None, method="Voronoi", cvt=1, wvt=0) :
        self.xin = xin.ravel()
        self.yin = yin.ravel()
        self.data = data.ravel()
        self.noise = noise.ravel()
        self.covar = covar.reshape((len(self.noise),np.shape(covar)[-2],np.shape(covar)[-1]))
        self.covar[np.where(np.isfinite(self.covar) == False)] = 0.0
        self.SN = np.where(self.noise > 0, self.data/self.noise, 0.0)
        self.lowSN = False

        ## Sort all pixels by their distance to the maximum SN
        if pixelsize == None :
            self.pixelsize = derive_pixelsize(self.xin, self.yin, verbose=1)
        else :
            self.pixelsize = pixelsize

        self.targetSN = targetSN

        ## Binning method and options
        self.method = str.lower(method)
        self.cvt = cvt
        self.wvt = wvt
        self.scale = 1.0

        self._check_input()
        self._check_data()

    def _warning(self, text) :
        """ 
        Warning message for 2D Binning class
        """
        print "WARNING [2D Binning]: %s"%(text)

    def _error(self, text) :
        """ 
        Error message for 2D Binning class
        Exit after message
        """
        print "ERROR [2D Binning]: %s"%(text)
        return

    def _check_input(self) :
        """ 
        Check consistency of input data
        """
        if self.noise == None :
            if any(self.data < 0) :
                self._error("No Noise given, and some pixels have negative data value")
            ## If noise is not there then just use SQRT(data)
            self.noise == sqrt(self.data)

        # Basic checks of the data
        # First about the dimensions of the datasets
        self.npix = len(self.xin)
        if self.npix == 0 :
            raise ModuleError("xin as 0 pixels")

        if (len(self.yin) != self.npix) | (len(self.data) != self.npix) :
            raise ModuleError("x, y and data do not have the same size")
            return

        try :
            if self.targetSN <= 0 :
                self._error("targetSN must be positive")
        except :
            self._error("targetSN must be a number")

        if self.method not in listmethods :
            self._error("Given method [%s] not supported"%(self.method))

    ### Check input data prior to binning ============================================
    def _check_data(self) :
        """ 
        Check data before binning (noise versus signal)
        """
        ## Check if enough S/N in the sum of All pixels
        if sum(self.data) / sqrt(sum(self.noise**2)) < self.targetSN:
            self._warning("Not enough S/N in data for this targetSN")
            self.lowSN = True
            
            return

        ## Check of the any binning is needed
        if min(self.data/self.noise) > self.targetSN :
            self._warning("All pixels have enough S/N - no binning performed")
            self.xb = self.xin
            self.yb = self.yin
            self.datab = self.data
            self.noiseb = self.noise
            self.SNb = np.where(self.noiseb > 0, self.datab/self.noiseb, 0.0)

    ### Read data from fits 2D images ============================================
    def read_fits(self, fitsfile=None) :
        """ 
        Read data from a 2D fits image
        Wrapper for pyfits
        Not implemented YET
        """
        pass

    ### Do Quadtree binning ============================================
    def bin_quadtree(self, verbose=1) :
        """ 
        Actually do the Quadreee binning if that method is chosen
        Not implemented YET
        """
        pass
    
    ### Accrete the bins ============================================
    def bin2d_accretion(self, verbose=0) :
        """ Accrete the bins according to their SN
        """
        ## Status holds the bin number when assigned
        self.status = np.zeros(self.npix, dtype=Nint)
        ## Good is 1 if the bin was accepted
        self.good = np.zeros(self.xin.size, dtype=Nint)

        ## Start with the max SN in the data
        currentBin = [argmax(self.SN)]

        for ind in range(1,self.npix+1) :  ## Running over the index of the Voronoi BIN
            ## Only one pixel at this stage
            currentSN = self.SN[currentBin]
            if verbose : print "Bin %d, x: %d, y: %d"%(ind,self.xin[currentBin],self.yin[currentBin])

            self.status[currentBin] = ind   # only one pixel at this stage
            ## Barycentric centroid for 1 pixel...
            xbar, ybar = self.xin[currentBin], self.yin[currentBin]

            ## Indices of remaining unbinned data
            unBinned = np.where(self.status == 0)[0]
            ##+++++++++++++++++++++++++++++++++++++++++++++++++
            ## STOP THE WHILE Loop if all pixels are now binned
            while len(unBinned) > 0 :
            ##+++++++++++++++++++++++++++++++++++++++++++++++++

                ## Coordinates of the Remaining unbinned pixels
                xunBin = self.xin[unBinned]
                yunBin = self.yin[unBinned]

                ## Location of current bin
                xcurrent = self.xin[currentBin]
                ycurrent = self.yin[currentBin]

                ## Closest unbinned pixel to the centroid making sure the highest SN is used
                indclosestBar = argmin(dist2(xbar,ybar, xunBin, yunBin))
                xclosest = xunBin[indclosestBar]
                yclosest = yunBin[indclosestBar]

                ## Distance between this closest pixel and the current pixel
                currentSqrtDist= sqrt(min(dist2(xclosest,yclosest, xcurrent,ycurrent)))

                ## Testing the roundness for this potential new Bin
                possibleBin = currentBin + [unBinned[indclosestBar]]
                roundness = bin2d_roundness(self.xin[possibleBin], self.yin[possibleBin], self.pixelsize)

                ## Transfer new SN to current value
                oldSN = currentSN
                currentSN = sn_w_covariance(self.xin[possibleBin],self.yin[possibleBin],self.data[possibleBin],
                                            self.noise[possibleBin],self.covar[possibleBin,:,:])
                                            #sum(self.data[possibleBin]) / sqrt(sum(self.noise[possibleBin]**2))

                ##++++++++++++++++++++++++++++++++++++++++++
                ## Test the new potential Bin
                ## Criterion 1 = Connected?
                ## Criterion 2 = round enough?
                ## Criterion 3 = getting better for SN?
                ##++++++++++++++++++++++++++++++++++++++++++
                ## If the pixel is not ok  for one of these reasons
                ##    The accretion process stops and we test if the new
                ##    bin has the right SN
                ##++++++++++++++++++++++++++++++++++++++++++
                if (currentSqrtDist > 1.2 * self.pixelsize) | (roundness > 0.3) | (abs(currentSN-self.targetSN) > abs(oldSN - self.targetSN)) :
                    if (oldSN > 0.8 * self.targetSN) :
                        self.good[currentBin] = 1
                    break
                ##++++++++++++++++++++++++++++++++++++++++++

                ## If the new Bin is ok we associate the number of the bin to that one
                self.status[unBinned[indclosestBar]] = ind
                ##   ... and we use that now as the current Bin
                currentBin = possibleBin

                ## And update the values
                ## First the centroid
                xbar, ybar = mean(self.xin[currentBin]), mean(self.yin[currentBin])

                ## New set of unbinned pixels
                unBinned = np.where(self.status == 0)[0]
                ## ----- End of While Loop --------------------------------------------
                
            ## Unbinned pixels
            unBinned = np.where(self.status == 0)[0]
            ## Break if all pixels are binned
            if len(unBinned) == 0 :
                break
            ## When the while loop is finished for this new BIN
            ## Find the centroid of all Binned pixels
            Binned = np.where(self.status != 0)[0]
            xbar, ybar = mean(self.xin[Binned]), mean(self.yin[Binned])

            ## Closest unbinned pixel to the centroid of all Binned pixels
            xunBin = self.xin[unBinned]
            yunBin = self.yin[unBinned]
            indclosestBar = argmin(dist2(xbar,ybar, xunBin, yunBin))
            ## Take now this closest pixel as the next one to look at
            currentBin = [unBinned[indclosestBar]]

        ## Set to zero all bins that did not reach the target SN
        self.status *= self.good
            
        ## If no bins created, create a dummy bin centred on the highest SN
        ## pixel to allow reassignment
        
        if len(np.where(self.status != 0)[0]) == 0:
            currentBin = [argmax(self.SN)]
            self.status[currentBin] = 1
            self.good[currentBin] = 1

    ### Compute centroid of bins ======================================
    def bin2d_centroid(self, verbose=0):
        ## Compute the area for each node
        self.Areanode, self.bins = np.histogram(self.status, bins=np.arange(np.max(self.status+0.5))+0.5)
        ## Select the ones which have at least one bin
        self.indgoodbins = np.where(self.Areanode > 0)[0]
        self.Areanode = self.Areanode[self.indgoodbins]
        ngoodbins = self.indgoodbins.size
        ## Reset the xnode, ynode, SNnode, and statusnode (which provides the number for the node)
        self.xnode = np.zeros(ngoodbins, Nfloat)
        self.ynode = np.zeros_like(self.xnode)
        self.SNnode = np.zeros_like(self.xnode)
        self.statusnode = np.zeros_like(self.xnode)
        self.listbins = []
        for i in range(ngoodbins) :
            ## indgoodbins[i] provides the bin of the Areanode, so indgoodbins[i] + 1 is the status number
            self.statusnode[i] = self.indgoodbins[i]+1
            ## List of bins which have statusnode as a status
            listbins = np.where(self.status==self.statusnode[i])[0]
            ## Centroid of the node
            self.xnode[i], self.ynode[i] = mean(self.xin[listbins]), mean(self.yin[listbins])
            self.SNnode[i] = sn_w_covariance(self.xin[listbins],self.yin[listbins],self.data[listbins],
                                             self.noise[listbins],self.covar[listbins,:,:])
                #sum(self.data[listbins])/sqrt(sum(self.noise[listbins]**2))
            self.listbins.append(listbins)

    ### Compute WEIGHTED centroid of bins ======================================
    def bin2d_weighted_centroid(self, weight=None, verbose=0):
        if weight is not None : self.weight = weight

        self.Areanode, self.bins = np.histogram(self.status, bins=np.arange(np.max(self.status+0.5))+0.5)
        ## Select the ones which have at least one bin
        self.indgoodbins = np.where(self.Areanode > 0)[0]
        self.Areanode = self.Areanode[self.indgoodbins]
        ngoodbins = self.indgoodbins.size
        ## Reset the xnode, ynode, SNnode, and statusnode (which provides the number for the node)
        self.xnode = np.zeros(ngoodbins, Nfloat)
        self.ynode = np.zeros_like(self.xnode)
        self.SNnode = np.zeros_like(self.xnode)
        self.statusnode = np.zeros_like(self.xnode)
        self.listbins = []
        for i in range(ngoodbins) :
            ## indgoodbins[i] provides the bin of the Areanode, so indgoodbins[i] + 1 is the status number
            self.statusnode[i] = self.indgoodbins[i]+1
            ## List of bins which have statusnode as a status
            listbins = np.where(self.status==self.statusnode[i])[0]
            ## Weighted centroid of the node
            self.xnode[i], self.ynode[i] = np.average(self.xin[listbins], weights=self.weight[listbins]), np.average(self.yin[listbins], weights=self.weight[listbins])
            self.SNnode[i] = sn_w_covariance(self.xin[listbins],self.yin[listbins],self.data[listbins],
                                            self.noise[listbins],self.covar[listbins,:,:])
                #sum(self.data[listbins])/sqrt(sum(self.noise[listbins]**2))
            self.listbins.append(listbins)

    ### Assign bins ============================================
    def bin2d_assign_bins(self, sel_pixels=None, scale=None, verbose=0) :
        """ 
        Assign the bins when the nodes are derived With Scaling factor
        """
        if scale is not None: self.scale = scale
        if sel_pixels == None : sel_pixels = range(self.xin.size)
        for i in sel_pixels :
            minind = argmin(dist2(self.xin[i], self.yin[i], self.xnode, self.ynode, scale=self.scale))
            self.status[i] = self.statusnode[minind]
            if verbose :
                print "Pixel ",  self.status[i], self.xin[i], self.yin[i], self.xnode[minind], self.ynode[minind]

        ## reDerive the centroid
        self.bin2d_centroid()

    ### Do  CV tesselation ============================================
    def bin2d_cvt_equal_mass(self, wvt=None, verbose=1) :
        """ 
        Produce a CV Tesselation

        wvt: default is None (will use preset value, see self.wvt)
        """

        ## Reset the status and statusnode for all nodes
        self.status = np.zeros(self.npix, dtype=Nint)
        self.statusnode = np.arange(self.xnode.size) + 1

        if wvt is not None : self.wvt = wvt
        if self.wvt : self.weight = np.ones_like(self.SN)
        else : self.weight = self.SN**4

        self.scale = 1.0

        self.niter = 0
        ## WHILE LOOP: stop when the nodes do not move anymore ============
        Oldxnode, Oldynode = copy.copy(self.xnode[-1]), copy.copy(self.ynode[-1])
        while (not np.array_equiv(self.xnode, Oldxnode)) | (not np.array_equiv(self.ynode, Oldynode)):
            Oldxnode, Oldynode = copy.copy(self.xnode), copy.copy(self.ynode)
            ## Assign the closest centroid to each bin
            self.bin2d_assign_bins()

            ## New nodes weighted centroids
            self.bin2d_weighted_centroid()

            ## Eq. (4) of Diehl & Statler (2006)
            if self.wvt : self.scale = sqrt(self.Areanode/self.SNnode)
            self.niter += 1

    ### Do Voronoi binning ============================================
    def bin_voronoi(self, wvt=None, cvt=None, verbose=1) :
        """ Actually do the Voronoi binning
        
        wvt: default is None (will use preset value, see self.wvt)
        cvt: default is None (will use preset value, see self.cvt)
        """
        if cvt is not None : self.cvt = cvt
        if wvt is not None : self.wvt = wvt

        print "=================="
        print "Accreting Bins... "
        self.bin2d_accretion()
        print "          ...Done"
        print "===================="
        print "Reassigning Bins... "
    
        
        self.bin2d_centroid()
        ## Get the bad pixels, not assigned and assign them
        badpixels = np.where(self.status == 0)[0]
        
        self.bin2d_assign_bins(badpixels)
        print "            ...Done"
        print "===================="
        if self.cvt :
            print "==========================="
            print "Modified Lloyd algorithm..."
            self.bin2d_cvt_equal_mass()
            print "%d iterations Done."%(self.niter)
            print "==========================="
        else : self.scale = 1.0
        ## Final nodes weighted centroids after assigning to the final nodes
        self.bin2d_assign_bins()
        if self.wvt : self.weight = np.ones_like(self.data)
        else : self.weight = self.data
        self.bin2d_weighted_centroid()

    def show_voronoibin(self, datain=None, shownode=1, mycmap=None,frame=1) :
        """
        Display the voronoi bins on a map
        
        datain: if None (Default), will use random colors to display the bins
                if provided, will display that with a jet (or specified mycmap) cmap 
                   (should be either the length of the voronoi nodes array or the size of the initial pixels)
        shownode: default is 1 -> show the voronoi nodes, otherwise ignore (0)
        mycmap: in case datain is provide, will use that cmpa to display the bins
        """
        from distutils import version
        try:
            import matplotlib
        except ImportError:
            raise Exception("matplotlib 0.99.0 or later is required for this routine")

        if version.LooseVersion(matplotlib.__version__) < version.LooseVersion('0.99.0'):
            raise Exception("matplotlib 0.99.0 or later is required for this routine")

        from matplotlib.collections import PatchCollection
        import matplotlib.patches as mpatches
        import matplotlib.pyplot as plt
        fig = plt.figure(frame,figsize=(7,7))
        plt.clf()
        ax = plt.gca()
        patches = []
        binsize = self.pixelsize
        for i in range(len(self.xin)) :
            patches.append(mpatches.Rectangle((self.xin[i],self.yin[i]), binsize, binsize,ec="none"))

        if datain == None :
            dataout = self.status
            mycmap = 'prism'
        else :
            if len(datain) == self.xnode.size :
                dataout = np.zeros(self.xin.size, Nfloat)
                for i in range(self.xnode.size) :
                    listbins = self.listbins[i]
                    dataout[listbins] = [datain[i]]*len(listbins)
            elif len(datain) == self.xin.size :
                dataout = datain
            if mycmap == None : mycmap = 'jet'

        colors = dataout * 100.0 / max(dataout)
        collection = PatchCollection(patches, cmap=mycmap)
        collection.set_array(np.array(colors))
        ax.add_collection(collection)
        if shownode :
            plt.scatter(self.xnode,self.ynode, marker='o', edgecolors='w', facecolors='none')
        plt.axis('image')
        plt.xlabel("X axis")
        plt.ylabel("Y axis")
        plt.title("Voronoi Map")

    def bin_data(self, datain=None, noisein=None) :
        """
        Return a Voronoi adaptive binning of your data.

        datain: if provided, will be used as data input
                if not provided (None = default), will use self.data
        noisein: if provided, will be used as noise input
                if not provided (None = default), will use self.noise

        Output = xnode, ynode, bindata, S/N
        """

        if datain == None: datain = copy.copy(self.data)
        if noisein == None: noisein = copy.copy(self.noise)

        dataout = np.zeros(self.xnode.size, Nfloat)
        xout = np.zeros_like(dataout)
        yout = np.zeros_like(dataout)
        SNout = np.zeros_like(dataout)
        for i in range(self.xnode.size) :
            listbins = self.listbins[i]
            xout[i] = np.average(self.xin.ravel()[listbins], weights=datain[listbins])
            yout[i] = np.average(self.yin.ravel()[listbins], weights=datain[listbins])
            dataout[i] = mean(datain[listbins])
            SNout[i] = sn_w_covariance(self.xin[listbins],self.yin[listbins],datain[listbins],
                noisein[listbins],self.covar[listbins,:,:])

        return xout, yout, dataout, SNout
>>>>>>> 7c536add
<|MERGE_RESOLUTION|>--- conflicted
+++ resolved
@@ -1,4 +1,3 @@
-<<<<<<< HEAD
 #!/usr/bin/env python
 """
 Module for performing Voronoi binning on SAMI data.
@@ -107,6 +106,7 @@
     yimprint = np.tile(np.arange(n_grid)-(n_grid-1)/2,n_grid)
     
     scaled_var = np.zeros((len(xin)))
+    scaled_var[0] = noise[0]**2
     covar_flat = np.reshape(covar,(len(xin),n_grid**2))
     for i in range(len(scaled_var)):
         #w = np.where((abs(xin - xin[i]) < 2) & (abs(yin-yin[i]) < 2))
@@ -291,7 +291,7 @@
         for ind in range(1,self.npix+1) :  ## Running over the index of the Voronoi BIN
             ## Only one pixel at this stage
             currentSN = self.SN[currentBin]
-            if verbose : print("Bin %d"%(ind))
+            if verbose : print("Bin %d, x: %d, y: %d"%(ind,self.xin[currentBin],self.yin[currentBin]))
 
             self.status[currentBin] = ind   # only one pixel at this stage
             ## Barycentric centroid for 1 pixel...
@@ -608,617 +608,4 @@
             SNout[i] = sn_w_covariance(self.xin[listbins],self.yin[listbins],datain[listbins],
                 noisein[listbins],self.covar[listbins,:,:])
 
-        return xout, yout, dataout, SNout
-=======
-#!/usr/bin/env python
-"""
-Module for performing Voronoi binning on SAMI data.
-
-The following code was originally written by Eric Emsellem, following an
-IDL version by Michele Cappellari, and was extended to include covariance
-information (needed for SAMI data) by Nic Scott.
-"""
-
-#
-########################################################################
-#
-# If you have found this software useful for your
-# research, I would appreciate an acknowledgment to use of
-# `the Voronoi 2D-binning method by Cappellari & Copin (2003)'.
-#
-########################################################################
-#
-# Version 0.0.2
-# Copyright (C) 2011  Eric Emsellem
-#
-#                          Voronoi binning
-#
-# Code taking, as an input a 2D grid of data+noise points and rebin them
-# to reach a target Signal to Noise.
-#
-# This program precisely implements the algorithm described in
-# section 5.1 of the reference below.
-#
-#
-# Python Version developed in 2011 - 2012
-#
-# This version is closely inspired by the idl version of Michele Cappellari
-#    and rewritten, expanded to follow python rules
-# Following the paper by Cappellari, Copin, 2003, MNRAS 342, 345
-#
-# This code is normally distributed as part of the pymge module 
-#                       Eric Emsellem, 2011
-#
-# Distributed under the terms of the BSD License.
-# -----------------------------------------------------------------------------
-#
-# Modified (19/3/14) by Nic Scott to take into account covariance between
-# input pixels when calculating the Voronoi tesselation
-
-import numpy as np
-from numpy import sum, sqrt, min, max, any
-from numpy import argmax, argmin, mean, abs
-from numpy import int32 as Nint
-from numpy import float32 as Nfloat
-import copy
-
-class Error(Exception):
-    """Base class for exceptions in this module."""
-    pass
-
-class ModuleError(Error):
-    """Exception raised for errors in the array sizes
-    Attributes:
-       msg  -- explanation of the error
-    """
-    def __init__(self, msg):
-        self.msg = msg
-
-    def __str__(self) :
-        return repr(self.msg)
-
-def bin2d_roundness(x, y, size) :
-    """ Return the roundness as defined in Cappellari \& Copin 2003
-    """
-    npix = x.size
-    eR = sqrt(npix / np.pi) * size
-    xb = mean(x)
-    yb = mean(y)
-    maxD = sqrt(max((x-xb)**2 + (y-yb)**2))
-    return maxD / eR - 1.0
-
-def dist2(x1,y1,x2,y2, scale=1.0) :
-    return ((x1-x2)**2 + (y1-y2)**2)/scale**2
-
-def derive_pixelsize(x, y, verbose=0) :
-    """ Find the pixelsize by looking at the minimum distance between
-        pairs of x,y
-        x: xaxis coordinates
-        y: yaxis coordinates
-        Return: pixelsize
-    """
-    pixelsize = 1.e30
-    for i in range(len(x)-1) :
-        mindist = np.min(dist2(x[i], y[i], x[i+1:], y[i+1:]))
-        pixelsize = np.minimum(mindist, pixelsize)
-    pixelsize = np.sqrt(pixelsize)
-    if verbose:
-        print "Pixelsize will be: ", pixelsize
-    return pixelsize
-
-def sn_w_covariance(xin,yin,signal,noise,covar) :
-    """ Determine the new S/N of a bin,
-        accounting for covariance
-        """
-    n_grid = covar.shape[1]
-    xin2 = np.transpose(np.tile(xin,(n_grid**2,1)))
-    yin2 = np.transpose(np.tile(yin,(n_grid**2,1)))
-    
-    ximprint = np.repeat(np.arange(n_grid)-(n_grid-1)/2,n_grid)
-    yimprint = np.tile(np.arange(n_grid)-(n_grid-1)/2,n_grid)
-    
-    scaled_var = np.zeros((len(xin)))
-    scaled_var[0] = noise[0]**2
-    covar_flat = np.reshape(covar,(len(xin),n_grid**2))
-    for i in range(1,len(scaled_var)):
-        #w = np.where((abs(xin - xin[i]) < 2) & (abs(yin-yin[i]) < 2))
-        xoverlap = xin2[:i,:] - (ximprint + xin[i])
-        yoverlap = yin2[:i,:] - (yimprint + yin[i])
-        w = np.where((xoverlap == 0) & (yoverlap == 0))[1]
-        scaled_var[i] = noise[i]**2*(sum(covar_flat[i,w])+1.)
-
-    newSN = sum(signal)/sqrt(sum(scaled_var))
-    
-    return newSN
-
-def guess_regular_grid(xnodes, ynodes, pixelsize=None) :
-    """
-    Return a regular grid guessed on an irregular one (Voronoi)
-    xnodes, ynodes: arrays of Voronoi bins
-
-    Return: xunb, yunb = regular grid for x and y (unbinned)
-    """
-    ## First deriving a pixel size
-    xn_rav, yn_rav = xnodes.ravel(), ynodes.ravel()
-    if pixelsize == None :
-        pixelsize = derive_pixelsize(xnodes, ynodes)
-    minxn = np.int(np.min(xn_rav) / pixelsize) * pixelsize
-    minyn = np.int(np.min(yn_rav) / pixelsize) * pixelsize
-    xunb, yunb = np.meshgrid(np.arange(minxn, np.max(xn_rav)+pixelsize, pixelsize), 
-                           np.arange(minyn, np.max(yn_rav)+pixelsize, pixelsize))
-
-    return xunb, yunb
-
-def derive_unbinned_field(xnodes, ynodes, data, xunb=None, yunb=None) :
-    """
-       Provide an array of the same shape as the input xunb, and yunb
-       with the values derived from the Voronoi binned data
-
-       xnodes, ynodes: 2 arrays providing the nodes from the binning
-       data : values for each node
-       xunb, yunb: x and y coordinates of the unbinned data
-                 if not provided (default) they will be guessed from the nodes
-
-       Return: xunb, yunb, and unbinned_data arrays with the same shape as xunb,
-    """
-    if xunb == None :
-        xunb, yunb = guess_regular_grid(xnodes, ynodes)
-
-    x_rav, y_rav = xunb.ravel(), yunb.ravel()
-    xnodes_rav, ynodes_rav = xnodes.ravel(), ynodes.ravel()
-    data_rav = data.ravel()
-    unbinned_data = np.zeros_like(x_rav)
-    for i in xrange(len(x_rav)) :
-        indclosestBin = argmin(dist2(x_rav[i], y_rav[i], xnodes_rav, ynodes_rav))
-        unbinned_data[i] = data_rav[indclosestBin]
-
-    return xunb, yunb, unbinned_data.reshape(xunb.shape)
-
-listmethods = ["voronoi", "quadtree"]
-class bin2D :
-    """ 
-    Class for Voronoi binning of a set of x and y coordinates
-    using given data and potential associated noise
-    """
-    def __init__(self, xin, yin, data, noise=None, covar=None, targetSN=1.0, pixelsize=None, method="Voronoi", cvt=1, wvt=0) :
-        self.xin = xin.ravel()
-        self.yin = yin.ravel()
-        self.data = data.ravel()
-        self.noise = noise.ravel()
-        self.covar = covar.reshape((len(self.noise),np.shape(covar)[-2],np.shape(covar)[-1]))
-        self.covar[np.where(np.isfinite(self.covar) == False)] = 0.0
-        self.SN = np.where(self.noise > 0, self.data/self.noise, 0.0)
-        self.lowSN = False
-
-        ## Sort all pixels by their distance to the maximum SN
-        if pixelsize == None :
-            self.pixelsize = derive_pixelsize(self.xin, self.yin, verbose=1)
-        else :
-            self.pixelsize = pixelsize
-
-        self.targetSN = targetSN
-
-        ## Binning method and options
-        self.method = str.lower(method)
-        self.cvt = cvt
-        self.wvt = wvt
-        self.scale = 1.0
-
-        self._check_input()
-        self._check_data()
-
-    def _warning(self, text) :
-        """ 
-        Warning message for 2D Binning class
-        """
-        print "WARNING [2D Binning]: %s"%(text)
-
-    def _error(self, text) :
-        """ 
-        Error message for 2D Binning class
-        Exit after message
-        """
-        print "ERROR [2D Binning]: %s"%(text)
-        return
-
-    def _check_input(self) :
-        """ 
-        Check consistency of input data
-        """
-        if self.noise == None :
-            if any(self.data < 0) :
-                self._error("No Noise given, and some pixels have negative data value")
-            ## If noise is not there then just use SQRT(data)
-            self.noise == sqrt(self.data)
-
-        # Basic checks of the data
-        # First about the dimensions of the datasets
-        self.npix = len(self.xin)
-        if self.npix == 0 :
-            raise ModuleError("xin as 0 pixels")
-
-        if (len(self.yin) != self.npix) | (len(self.data) != self.npix) :
-            raise ModuleError("x, y and data do not have the same size")
-            return
-
-        try :
-            if self.targetSN <= 0 :
-                self._error("targetSN must be positive")
-        except :
-            self._error("targetSN must be a number")
-
-        if self.method not in listmethods :
-            self._error("Given method [%s] not supported"%(self.method))
-
-    ### Check input data prior to binning ============================================
-    def _check_data(self) :
-        """ 
-        Check data before binning (noise versus signal)
-        """
-        ## Check if enough S/N in the sum of All pixels
-        if sum(self.data) / sqrt(sum(self.noise**2)) < self.targetSN:
-            self._warning("Not enough S/N in data for this targetSN")
-            self.lowSN = True
-            
-            return
-
-        ## Check of the any binning is needed
-        if min(self.data/self.noise) > self.targetSN :
-            self._warning("All pixels have enough S/N - no binning performed")
-            self.xb = self.xin
-            self.yb = self.yin
-            self.datab = self.data
-            self.noiseb = self.noise
-            self.SNb = np.where(self.noiseb > 0, self.datab/self.noiseb, 0.0)
-
-    ### Read data from fits 2D images ============================================
-    def read_fits(self, fitsfile=None) :
-        """ 
-        Read data from a 2D fits image
-        Wrapper for pyfits
-        Not implemented YET
-        """
-        pass
-
-    ### Do Quadtree binning ============================================
-    def bin_quadtree(self, verbose=1) :
-        """ 
-        Actually do the Quadreee binning if that method is chosen
-        Not implemented YET
-        """
-        pass
-    
-    ### Accrete the bins ============================================
-    def bin2d_accretion(self, verbose=0) :
-        """ Accrete the bins according to their SN
-        """
-        ## Status holds the bin number when assigned
-        self.status = np.zeros(self.npix, dtype=Nint)
-        ## Good is 1 if the bin was accepted
-        self.good = np.zeros(self.xin.size, dtype=Nint)
-
-        ## Start with the max SN in the data
-        currentBin = [argmax(self.SN)]
-
-        for ind in range(1,self.npix+1) :  ## Running over the index of the Voronoi BIN
-            ## Only one pixel at this stage
-            currentSN = self.SN[currentBin]
-            if verbose : print "Bin %d, x: %d, y: %d"%(ind,self.xin[currentBin],self.yin[currentBin])
-
-            self.status[currentBin] = ind   # only one pixel at this stage
-            ## Barycentric centroid for 1 pixel...
-            xbar, ybar = self.xin[currentBin], self.yin[currentBin]
-
-            ## Indices of remaining unbinned data
-            unBinned = np.where(self.status == 0)[0]
-            ##+++++++++++++++++++++++++++++++++++++++++++++++++
-            ## STOP THE WHILE Loop if all pixels are now binned
-            while len(unBinned) > 0 :
-            ##+++++++++++++++++++++++++++++++++++++++++++++++++
-
-                ## Coordinates of the Remaining unbinned pixels
-                xunBin = self.xin[unBinned]
-                yunBin = self.yin[unBinned]
-
-                ## Location of current bin
-                xcurrent = self.xin[currentBin]
-                ycurrent = self.yin[currentBin]
-
-                ## Closest unbinned pixel to the centroid making sure the highest SN is used
-                indclosestBar = argmin(dist2(xbar,ybar, xunBin, yunBin))
-                xclosest = xunBin[indclosestBar]
-                yclosest = yunBin[indclosestBar]
-
-                ## Distance between this closest pixel and the current pixel
-                currentSqrtDist= sqrt(min(dist2(xclosest,yclosest, xcurrent,ycurrent)))
-
-                ## Testing the roundness for this potential new Bin
-                possibleBin = currentBin + [unBinned[indclosestBar]]
-                roundness = bin2d_roundness(self.xin[possibleBin], self.yin[possibleBin], self.pixelsize)
-
-                ## Transfer new SN to current value
-                oldSN = currentSN
-                currentSN = sn_w_covariance(self.xin[possibleBin],self.yin[possibleBin],self.data[possibleBin],
-                                            self.noise[possibleBin],self.covar[possibleBin,:,:])
-                                            #sum(self.data[possibleBin]) / sqrt(sum(self.noise[possibleBin]**2))
-
-                ##++++++++++++++++++++++++++++++++++++++++++
-                ## Test the new potential Bin
-                ## Criterion 1 = Connected?
-                ## Criterion 2 = round enough?
-                ## Criterion 3 = getting better for SN?
-                ##++++++++++++++++++++++++++++++++++++++++++
-                ## If the pixel is not ok  for one of these reasons
-                ##    The accretion process stops and we test if the new
-                ##    bin has the right SN
-                ##++++++++++++++++++++++++++++++++++++++++++
-                if (currentSqrtDist > 1.2 * self.pixelsize) | (roundness > 0.3) | (abs(currentSN-self.targetSN) > abs(oldSN - self.targetSN)) :
-                    if (oldSN > 0.8 * self.targetSN) :
-                        self.good[currentBin] = 1
-                    break
-                ##++++++++++++++++++++++++++++++++++++++++++
-
-                ## If the new Bin is ok we associate the number of the bin to that one
-                self.status[unBinned[indclosestBar]] = ind
-                ##   ... and we use that now as the current Bin
-                currentBin = possibleBin
-
-                ## And update the values
-                ## First the centroid
-                xbar, ybar = mean(self.xin[currentBin]), mean(self.yin[currentBin])
-
-                ## New set of unbinned pixels
-                unBinned = np.where(self.status == 0)[0]
-                ## ----- End of While Loop --------------------------------------------
-                
-            ## Unbinned pixels
-            unBinned = np.where(self.status == 0)[0]
-            ## Break if all pixels are binned
-            if len(unBinned) == 0 :
-                break
-            ## When the while loop is finished for this new BIN
-            ## Find the centroid of all Binned pixels
-            Binned = np.where(self.status != 0)[0]
-            xbar, ybar = mean(self.xin[Binned]), mean(self.yin[Binned])
-
-            ## Closest unbinned pixel to the centroid of all Binned pixels
-            xunBin = self.xin[unBinned]
-            yunBin = self.yin[unBinned]
-            indclosestBar = argmin(dist2(xbar,ybar, xunBin, yunBin))
-            ## Take now this closest pixel as the next one to look at
-            currentBin = [unBinned[indclosestBar]]
-
-        ## Set to zero all bins that did not reach the target SN
-        self.status *= self.good
-            
-        ## If no bins created, create a dummy bin centred on the highest SN
-        ## pixel to allow reassignment
-        
-        if len(np.where(self.status != 0)[0]) == 0:
-            currentBin = [argmax(self.SN)]
-            self.status[currentBin] = 1
-            self.good[currentBin] = 1
-
-    ### Compute centroid of bins ======================================
-    def bin2d_centroid(self, verbose=0):
-        ## Compute the area for each node
-        self.Areanode, self.bins = np.histogram(self.status, bins=np.arange(np.max(self.status+0.5))+0.5)
-        ## Select the ones which have at least one bin
-        self.indgoodbins = np.where(self.Areanode > 0)[0]
-        self.Areanode = self.Areanode[self.indgoodbins]
-        ngoodbins = self.indgoodbins.size
-        ## Reset the xnode, ynode, SNnode, and statusnode (which provides the number for the node)
-        self.xnode = np.zeros(ngoodbins, Nfloat)
-        self.ynode = np.zeros_like(self.xnode)
-        self.SNnode = np.zeros_like(self.xnode)
-        self.statusnode = np.zeros_like(self.xnode)
-        self.listbins = []
-        for i in range(ngoodbins) :
-            ## indgoodbins[i] provides the bin of the Areanode, so indgoodbins[i] + 1 is the status number
-            self.statusnode[i] = self.indgoodbins[i]+1
-            ## List of bins which have statusnode as a status
-            listbins = np.where(self.status==self.statusnode[i])[0]
-            ## Centroid of the node
-            self.xnode[i], self.ynode[i] = mean(self.xin[listbins]), mean(self.yin[listbins])
-            self.SNnode[i] = sn_w_covariance(self.xin[listbins],self.yin[listbins],self.data[listbins],
-                                             self.noise[listbins],self.covar[listbins,:,:])
-                #sum(self.data[listbins])/sqrt(sum(self.noise[listbins]**2))
-            self.listbins.append(listbins)
-
-    ### Compute WEIGHTED centroid of bins ======================================
-    def bin2d_weighted_centroid(self, weight=None, verbose=0):
-        if weight is not None : self.weight = weight
-
-        self.Areanode, self.bins = np.histogram(self.status, bins=np.arange(np.max(self.status+0.5))+0.5)
-        ## Select the ones which have at least one bin
-        self.indgoodbins = np.where(self.Areanode > 0)[0]
-        self.Areanode = self.Areanode[self.indgoodbins]
-        ngoodbins = self.indgoodbins.size
-        ## Reset the xnode, ynode, SNnode, and statusnode (which provides the number for the node)
-        self.xnode = np.zeros(ngoodbins, Nfloat)
-        self.ynode = np.zeros_like(self.xnode)
-        self.SNnode = np.zeros_like(self.xnode)
-        self.statusnode = np.zeros_like(self.xnode)
-        self.listbins = []
-        for i in range(ngoodbins) :
-            ## indgoodbins[i] provides the bin of the Areanode, so indgoodbins[i] + 1 is the status number
-            self.statusnode[i] = self.indgoodbins[i]+1
-            ## List of bins which have statusnode as a status
-            listbins = np.where(self.status==self.statusnode[i])[0]
-            ## Weighted centroid of the node
-            self.xnode[i], self.ynode[i] = np.average(self.xin[listbins], weights=self.weight[listbins]), np.average(self.yin[listbins], weights=self.weight[listbins])
-            self.SNnode[i] = sn_w_covariance(self.xin[listbins],self.yin[listbins],self.data[listbins],
-                                            self.noise[listbins],self.covar[listbins,:,:])
-                #sum(self.data[listbins])/sqrt(sum(self.noise[listbins]**2))
-            self.listbins.append(listbins)
-
-    ### Assign bins ============================================
-    def bin2d_assign_bins(self, sel_pixels=None, scale=None, verbose=0) :
-        """ 
-        Assign the bins when the nodes are derived With Scaling factor
-        """
-        if scale is not None: self.scale = scale
-        if sel_pixels == None : sel_pixels = range(self.xin.size)
-        for i in sel_pixels :
-            minind = argmin(dist2(self.xin[i], self.yin[i], self.xnode, self.ynode, scale=self.scale))
-            self.status[i] = self.statusnode[minind]
-            if verbose :
-                print "Pixel ",  self.status[i], self.xin[i], self.yin[i], self.xnode[minind], self.ynode[minind]
-
-        ## reDerive the centroid
-        self.bin2d_centroid()
-
-    ### Do  CV tesselation ============================================
-    def bin2d_cvt_equal_mass(self, wvt=None, verbose=1) :
-        """ 
-        Produce a CV Tesselation
-
-        wvt: default is None (will use preset value, see self.wvt)
-        """
-
-        ## Reset the status and statusnode for all nodes
-        self.status = np.zeros(self.npix, dtype=Nint)
-        self.statusnode = np.arange(self.xnode.size) + 1
-
-        if wvt is not None : self.wvt = wvt
-        if self.wvt : self.weight = np.ones_like(self.SN)
-        else : self.weight = self.SN**4
-
-        self.scale = 1.0
-
-        self.niter = 0
-        ## WHILE LOOP: stop when the nodes do not move anymore ============
-        Oldxnode, Oldynode = copy.copy(self.xnode[-1]), copy.copy(self.ynode[-1])
-        while (not np.array_equiv(self.xnode, Oldxnode)) | (not np.array_equiv(self.ynode, Oldynode)):
-            Oldxnode, Oldynode = copy.copy(self.xnode), copy.copy(self.ynode)
-            ## Assign the closest centroid to each bin
-            self.bin2d_assign_bins()
-
-            ## New nodes weighted centroids
-            self.bin2d_weighted_centroid()
-
-            ## Eq. (4) of Diehl & Statler (2006)
-            if self.wvt : self.scale = sqrt(self.Areanode/self.SNnode)
-            self.niter += 1
-
-    ### Do Voronoi binning ============================================
-    def bin_voronoi(self, wvt=None, cvt=None, verbose=1) :
-        """ Actually do the Voronoi binning
-        
-        wvt: default is None (will use preset value, see self.wvt)
-        cvt: default is None (will use preset value, see self.cvt)
-        """
-        if cvt is not None : self.cvt = cvt
-        if wvt is not None : self.wvt = wvt
-
-        print "=================="
-        print "Accreting Bins... "
-        self.bin2d_accretion()
-        print "          ...Done"
-        print "===================="
-        print "Reassigning Bins... "
-    
-        
-        self.bin2d_centroid()
-        ## Get the bad pixels, not assigned and assign them
-        badpixels = np.where(self.status == 0)[0]
-        
-        self.bin2d_assign_bins(badpixels)
-        print "            ...Done"
-        print "===================="
-        if self.cvt :
-            print "==========================="
-            print "Modified Lloyd algorithm..."
-            self.bin2d_cvt_equal_mass()
-            print "%d iterations Done."%(self.niter)
-            print "==========================="
-        else : self.scale = 1.0
-        ## Final nodes weighted centroids after assigning to the final nodes
-        self.bin2d_assign_bins()
-        if self.wvt : self.weight = np.ones_like(self.data)
-        else : self.weight = self.data
-        self.bin2d_weighted_centroid()
-
-    def show_voronoibin(self, datain=None, shownode=1, mycmap=None,frame=1) :
-        """
-        Display the voronoi bins on a map
-        
-        datain: if None (Default), will use random colors to display the bins
-                if provided, will display that with a jet (or specified mycmap) cmap 
-                   (should be either the length of the voronoi nodes array or the size of the initial pixels)
-        shownode: default is 1 -> show the voronoi nodes, otherwise ignore (0)
-        mycmap: in case datain is provide, will use that cmpa to display the bins
-        """
-        from distutils import version
-        try:
-            import matplotlib
-        except ImportError:
-            raise Exception("matplotlib 0.99.0 or later is required for this routine")
-
-        if version.LooseVersion(matplotlib.__version__) < version.LooseVersion('0.99.0'):
-            raise Exception("matplotlib 0.99.0 or later is required for this routine")
-
-        from matplotlib.collections import PatchCollection
-        import matplotlib.patches as mpatches
-        import matplotlib.pyplot as plt
-        fig = plt.figure(frame,figsize=(7,7))
-        plt.clf()
-        ax = plt.gca()
-        patches = []
-        binsize = self.pixelsize
-        for i in range(len(self.xin)) :
-            patches.append(mpatches.Rectangle((self.xin[i],self.yin[i]), binsize, binsize,ec="none"))
-
-        if datain == None :
-            dataout = self.status
-            mycmap = 'prism'
-        else :
-            if len(datain) == self.xnode.size :
-                dataout = np.zeros(self.xin.size, Nfloat)
-                for i in range(self.xnode.size) :
-                    listbins = self.listbins[i]
-                    dataout[listbins] = [datain[i]]*len(listbins)
-            elif len(datain) == self.xin.size :
-                dataout = datain
-            if mycmap == None : mycmap = 'jet'
-
-        colors = dataout * 100.0 / max(dataout)
-        collection = PatchCollection(patches, cmap=mycmap)
-        collection.set_array(np.array(colors))
-        ax.add_collection(collection)
-        if shownode :
-            plt.scatter(self.xnode,self.ynode, marker='o', edgecolors='w', facecolors='none')
-        plt.axis('image')
-        plt.xlabel("X axis")
-        plt.ylabel("Y axis")
-        plt.title("Voronoi Map")
-
-    def bin_data(self, datain=None, noisein=None) :
-        """
-        Return a Voronoi adaptive binning of your data.
-
-        datain: if provided, will be used as data input
-                if not provided (None = default), will use self.data
-        noisein: if provided, will be used as noise input
-                if not provided (None = default), will use self.noise
-
-        Output = xnode, ynode, bindata, S/N
-        """
-
-        if datain == None: datain = copy.copy(self.data)
-        if noisein == None: noisein = copy.copy(self.noise)
-
-        dataout = np.zeros(self.xnode.size, Nfloat)
-        xout = np.zeros_like(dataout)
-        yout = np.zeros_like(dataout)
-        SNout = np.zeros_like(dataout)
-        for i in range(self.xnode.size) :
-            listbins = self.listbins[i]
-            xout[i] = np.average(self.xin.ravel()[listbins], weights=datain[listbins])
-            yout[i] = np.average(self.yin.ravel()[listbins], weights=datain[listbins])
-            dataout[i] = mean(datain[listbins])
-            SNout[i] = sn_w_covariance(self.xin[listbins],self.yin[listbins],datain[listbins],
-                noisein[listbins],self.covar[listbins,:,:])
-
-        return xout, yout, dataout, SNout
->>>>>>> 7c536add
+        return xout, yout, dataout, SNout