"""
Various utility functions used by other parts of the package.
"""

import warnings

try:
	# If available, use the compiled C++ code for calculating drizzle overlaps
    from . import cCirc as circ
except:
    warning_message = (
        '\n' + '*'*70 + '\n'
      + 'The compiled C++ version of `circ` is not available. Falling back to\n'
      + ' the python implementation.\n\n'
      + 'We recommend that you use the C++ implementation. In order to do so\n'
      + ' please exit python, then navigate to the directory where the SAMI\n'
      + 'pipeline is located (enter sami.__path__ in the python interpreter\n'
      + 'to find the directory).'
      + 'Now run the command \n'
      + '`make` on the terminal. If the output is:\n'
      + '    `g++ -O3 -shared -fPIC -c cCirc.cc` (or equivalent)\n'
      + '    `g++ -shared -o libcCirc.so cCirc.o` (or equivalent)\n'
      + 'and if you can find the file `libcCirc.so` in the subdirectory \n'
      + '`utils` of the sami path, you can open the python interpreter and \n'
      + 'try to import the sami manager again. If problems persists, please\n'
      + 'see a doctor.\n\n'
      + 'Notes applicable should you decide to continue the current session:\n'
      + ' 1) This implementation is slower\n'
      + ' 2) The drizzling implementation in python has a bug, I recommend not\n'
      + '    to use it. Try to compile the C++ version\n'
      + '*'*70 + '\n')

    warnings.warn(warning_message)
    
	# The compiled C++ code is not available; fall back to the python version
<<<<<<< HEAD
    print("Using slower circle mapping code for drizzling.")
    from . import circ
=======
    import circ
>>>>>>> 7c536add

# Bring module namespaces up to the package level.
from .ifu import *
from .other import *
<|MERGE_RESOLUTION|>--- conflicted
+++ resolved
@@ -33,12 +33,8 @@
     warnings.warn(warning_message)
     
 	# The compiled C++ code is not available; fall back to the python version
-<<<<<<< HEAD
     print("Using slower circle mapping code for drizzling.")
     from . import circ
-=======
-    import circ
->>>>>>> 7c536add
 
 # Bring module namespaces up to the package level.
 from .ifu import *
