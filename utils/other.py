--- conflicted
+++ resolved
@@ -506,7 +506,24 @@
     idx=(np.abs(arr-val)).argmin()
     return idx
 
-<<<<<<< HEAD
+def saturated_partial_pressure_water(air_pressure, air_temperature):
+    """Return saturated partial pressure of water given the air pressure and temperature.
+    
+    Units are "mm of Hg" for pressures, and "degree C" for temperatures.
+    
+    Formula is from Wikipedia:
+    http://en.wikipedia.org/wiki/Relative_humidity
+    
+    """
+
+    # Convert pressure units to hPa/millibar 
+    air_pressure *= 1/(millibar_to_mmHg)
+    
+    term1 = 1.0007 + 3.46e-6 * air_pressure
+    term2 = 6.1121 * np.exp(17.502 * air_temperature / (240.97 + air_temperature))
+
+    return term1 * term2 * millibar_to_mmHg
+
 
 def replace_xsym_link(path):
     """Replace an XSym type link with a proper POSIX symlink."""
@@ -532,23 +549,4 @@
                 # This generally just means it wasn't an XSym link in the 
                 # first place
                 pass
-    return
-=======
-def saturated_partial_pressure_water(air_pressure, air_temperature):
-    """Return saturated partial pressure of water given the air pressure and temperature.
-    
-    Units are "mm of Hg" for pressures, and "degree C" for temperatures.
-    
-    Formula is from Wikipedia:
-    http://en.wikipedia.org/wiki/Relative_humidity
-    
-    """
-
-    # Convert pressure units to hPa/millibar 
-    air_pressure *= 1/(millibar_to_mmHg)
-    
-    term1 = 1.0007 + 3.46e-6 * air_pressure
-    term2 = 6.1121 * np.exp(17.502 * air_temperature / (240.97 + air_temperature))
-
-    return term1 * term2 * millibar_to_mmHg
->>>>>>> 5734f706
+    return