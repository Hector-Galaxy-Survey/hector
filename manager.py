"""Code for organising and reducing SAMI data.

Instructions on how to use this module are given in the docstring for
the  Manager class. The following describes some of the under-the-hood
details.

This module contains two classes: Manager and FITSFile. The Manager
stores information about an observing run, including a list of all raw
files. Each FITSFile object stores information about a particular raw
file. Note that neither object stores whether or not a file has been
reduced; this is checked on the fly when necessary.

When a Manager object is initiated, it makes an empty list to store
the raw files. It will then inspect given directories to find raw
files, with names of like 01jan10001.fits. It will reject duplicate
filenames. Each valid filename is used to initialise a FITSFile
object, which is added to the Manager's file list. The file itself is
also moved into a suitable location in the output directory structure.

Each FITSFile object stores basic information about the file, such as
the path to the raw file and to the reduced file. The plate and field
IDs are determined automatically from the FITS headers. A check is
made to see if the telescope was pointing at the field listed in the
MORE.FIBRES_IFU extension. If not, the user is asked to give a name
for the pointing, which will generally be the name of whatever object
was being observed. This name is then added to an "extra" list in the
Manager, so that subsequent observations at the same position will be
automatically recognised.

The Manager also keeps lists of the different dark frame exposure
lengths (as  both string and float), as well as a list of directories
that have been recently reduced, and hence should be visually checked.

There are three different methods for calling 2dfdr in different
modes:

Manager.run_2dfdr_single calls 2dfdr via the aaorun functionality to
reduce a single file. This is generally called from
Manager.reduce_file, which first uses Manager.matchmaker to work out
which calibration files should be used, and makes symbolic links to
them in the target file's directory.

Manager.run_2dfdr_auto calls 2dfdr in AutoScript mode and tells it to
auto-reduce everything in a specified directory. This is no longer used.

Manager.run_2dfdr_combine also uses AutoScript mode, this time to
combine a given list of files. This is used for making combined bias,
dark or long-slit flat frames.

Functionality for flux calibration and cubing are provided via
functions from other sami modules.

As individual files are reduced, entries are added to the checklist of
directories to visually inspect. There are some functions for loading
up 2dfdr in the relevant directories, but the user must select and
plot the individual files themself. This whole system is a bit clunky
and needs overhauling.

There are a few generators for useful items, most notably
Manager.files. This iterates through all entries in the internal file
list and yields those that satisfy a wide range of optional
parameters. """

import shutil
import os
import re
import subprocess
import multiprocessing
import signal
from functools import wraps
from contextlib import contextmanager
from collections import defaultdict
from getpass import getpass
from time import sleep
from glob import glob
from pydoc import pager

import astropy.coordinates as coord
from astropy import units
import astropy.io.fits as pf
from astropy import __version__ as ASTROPY_VERSION
import numpy as np
try:
    import pysftp
    PYSFTP_AVAILABLE = True
except ImportError:
    PYSFTP_AVAILABLE = False
try:
    from mock import patch
    PATCH_AVAILABLE = True
except ImportError:
    PATCH_AVAILABLE = False

from .utils.other import find_fibre_table, gzip
from .utils import IFU
from .general.cubing import dithered_cubes_from_rss_list, get_object_names
from .general.cubing import dithered_cube_from_rss_wrapper
from .general.cubing import scale_cube_pair, scale_cube_pair_to_mag
from .general.align_micron import find_dither
from .dr import fluxcal2, telluric, check_plots, tdfdr, dust
from .dr.throughput import make_clipped_thput_files
from .qc.fluxcal import stellar_mags_cube_pair, stellar_mags_frame_pair
from .qc.fluxcal import throughput, get_sdss_stellar_mags
from .qc.sky import sky_residuals
from .qc.arc import bad_fibres

# Get the astropy version as a tuple of integers
ASTROPY_VERSION = tuple(int(x) for x in ASTROPY_VERSION.split('.'))
if ASTROPY_VERSION[:2] == (0, 2):
    ICRS = coord.ICRSCoordinates
elif ASTROPY_VERSION[:2] == (0, 3):
    ICRS = coord.ICRS
else:
    def ICRS(*args, **kwargs):
        return coord.SkyCoord(*args, frame='icrs', **kwargs)

IDX_FILES_SLOW = {'1': 'sami580V_v1_2.idx',
                  '2': 'sami1000R_v1_2.idx',
                  'ccd_1': 'sami580V_v1_2.idx',
                  'ccd_2': 'sami1000R_v1_2.idx'}
IDX_FILES_FAST = {'1': 'sami580V.idx',
                  '2': 'sami1000R.idx',
                  'ccd_1': 'sami580V.idx',
                  'ccd_2': 'sami1000R.idx'}
IDX_FILES = {'fast': IDX_FILES_FAST,
             'slow': IDX_FILES_SLOW}

GRATLPMM = {'ccd_1': 582.0,
            'ccd_2': 1001.0}

# This list is used for identifying field numbers in the pilot data.
PILOT_FIELD_LIST = [
    {'plate_id': 'run_6_star_P1', 'field_no': 1, 
     'coords': '18h01m54.38s -22d46m49.1s'},
    {'plate_id': 'run_6_star_P1', 'field_no': 2, 
     'coords': '21h12m25.06s +04d14m59.6s'},
    {'plate_id': 'run_6_P1', 'field_no': 1, 
     'coords': '00h41m35.46s -09d40m29.9s'},
    {'plate_id': 'run_6_P1', 'field_no': 2, 
     'coords': '01h13m02.16s +00d26m42.2s'},
    {'plate_id': 'run_6_P1', 'field_no': 3, 
     'coords': '21h58m30.77s -08d09m23.9s'},
    {'plate_id': 'run_6_P2', 'field_no': 2, 
     'coords': '01h16m01.24s +00d03m23.4s'},
    {'plate_id': 'run_6_P2', 'field_no': 3, 
     'coords': '21h55m37.75s -07d40m58.3s'},
    {'plate_id': 'run_6_P3', 'field_no': 2, 
     'coords': '01h16m19.66s +00d17m46.9s'},
    {'plate_id': 'run_6_P3', 'field_no': 3, 
     'coords': '21h56m37.34s -07d32m16.2s'},
    {'plate_id': 'run_7_star_P1', 'field_no': 1, 
     'coords': '20h04m08.32s +07d16m40.6s'},
    {'plate_id': 'run_7_star_P1', 'field_no': 2, 
     'coords': '23h14m36.57s +12d45m20.6s'},
    {'plate_id': 'run_7_star_P1', 'field_no': 3, 
     'coords': '02h11m46.77s -08d56m09.0s'},
    {'plate_id': 'run_7_star_P1', 'field_no': 4, 
     'coords': '05h32m00.40s -00d17m56.9s'},
    {'plate_id': 'run_7_P1', 'field_no': 1, 
     'coords': '21h58m27.59s -07d43m50.7s'},
    {'plate_id': 'run_7_P1', 'field_no': 2, 
     'coords': '00h40m12.73s -09d31m47.5s'},
    {'plate_id': 'run_7_P2', 'field_no': 1, 
     'coords': '21h56m27.49s -07d12m02.4s'},
    {'plate_id': 'run_7_P2', 'field_no': 2, 
     'coords': '00h40m33.40s -09d04m21.6s'},
    {'plate_id': 'run_7_P3', 'field_no': 1, 
     'coords': '21h56m27.86s -07d46m17.1s'},
    {'plate_id': 'run_7_P3', 'field_no': 2, 
     'coords': '00h41m25.78s -09d17m14.4s'},
    {'plate_id': 'run_7_P4', 'field_no': 1, 
     'coords': '21h57m48.55s -07d23m40.6s'},
    {'plate_id': 'run_7_P4', 'field_no': 2, 
     'coords': '00h42m34.09s -09d12m08.1s'}]

# Things that should be visually checked
# Priorities: Lower numbers (more negative) should be done first
# Each key ('TLM', 'ARC',...) matches to a check method named 
# check_tlm, check_arc,...
CHECK_DATA = {
    'BIA': {'name': 'Bias',
            'ndf_class': 'BIAS',
            'spectrophotometric': None,
            'priority': -3,
            'group_by': ('ccd', 'date')},
    'DRK': {'name': 'Dark',
            'ndf_class': 'DARK',
            'spectrophotometric': None,
            'priority': -2,
            'group_by': ('ccd', 'exposure_str', 'date')},
    'LFL': {'name': 'Long-slit flat',
            'ndf_class': 'LFLAT',
            'spectrophotometric': None,
            'priority': -1,
            'group_by': ('ccd', 'date')},
    'TLM': {'name': 'Tramline map',
            'ndf_class': 'MFFFF',
            'spectrophotometric': None,
            'priority': 0,
            'group_by': ('date', 'ccd', 'field_id')},
    'ARC': {'name': 'Arc reduction',
            'ndf_class': 'MFARC',
            'spectrophotometric': None,
            'priority': 1,
            'group_by': ('date', 'ccd', 'field_id')},
    'FLT': {'name': 'Flat field',
            'ndf_class': 'MFFFF',
            'spectrophotometric': None,
            'priority': 2,
            'group_by': ('date', 'ccd', 'field_id')},
    'SKY': {'name': 'Twilight sky',
            'ndf_class': 'MFSKY',
            'spectrophotometric': None,
            'priority': 3,
            'group_by': ('date', 'ccd', 'field_id')},
    'OBJ': {'name': 'Object frame',
            'ndf_class': 'MFOBJECT',
            'spectrophotometric': None,
            'priority': 4,
            'group_by': ('date', 'ccd', 'field_id', 'name')},
    'FLX': {'name': 'Flux calibration',
            'ndf_class': 'MFOBJECT',
            'spectrophotometric': True,
            'priority': 5,
            'group_by': ('date', 'field_id', 'name')},
    'TEL': {'name': 'Telluric correction',
            'ndf_class': 'MFOBJECT',
            'spectrophotometric': None,
            'priority': 6,
            'group_by': ('date', 'ccd', 'field_id')},
    'ALI': {'name': 'Alignment',
            'ndf_class': 'MFOBJECT',
            'spectrophotometric': False,
            'priority': 7,
            'group_by': ('field_id',)},
    'CUB': {'name': 'Cubes',
            'ndf_class': 'MFOBJECT',
            'spectrophotometric': False,
            'priority': 8,
            'group_by': ('field_id',)}}
# Extra priority for checking re-reductions
PRIORITY_RECENT = 100

STELLAR_MAGS_FILES = [
    ('standards/secondary/APMCC_0917_STARS.txt', 'ATLAS',
        (0.076, 0.059, 0.041, 0.030, 0.023)),
    ('standards/secondary/Abell_3880_STARS.txt', 'ATLAS',
        (0.064, 0.050, 0.034, 0.025, 0.019)),
    ('standards/secondary/Abell_4038_STARS.txt', 'ATLAS',
        (0.081, 0.063, 0.044, 0.033, 0.024)),
    ('standards/secondary/EDCC_0442_STARS.txt', 'ATLAS',
        (0.071, 0.052, 0.038, 0.029, 0.020)),
    ('standards/secondary/Abell_0085.fstarcat.txt', 'SDSS_cluster',
        (0.0, 0.0, 0.0, 0.0, 0.0)),
    ('standards/secondary/Abell_0119.fstarcat.txt', 'SDSS_cluster',
        (0.0, 0.0, 0.0, 0.0, 0.0)),
    ('standards/secondary/Abell_0168.fstarcat.txt', 'SDSS_cluster',
        (0.0, 0.0, 0.0, 0.0, 0.0)),
    ('standards/secondary/Abell_2399.fstarcat.txt', 'SDSS_cluster',
        (0.0, 0.0, 0.0, 0.0, 0.0)),
    ('standards/secondary/sdss_stellar_mags.csv', 'SDSS_GAMA',
        (0.0, 0.0, 0.0, 0.0, 0.0))]

def stellar_mags_files():
    """Yield details of each stellar magnitudes file that can be found."""
    for mags_file in STELLAR_MAGS_FILES:
        # The pre-determined ones listed above
        yield mags_file
    for path in glob('standards/secondary/sdss_stellar_mags_*.csv'):
        # Extra files that have been downloaded by the user
        yield (path, 'SDSS_GAMA', (0.0, 0.0, 0.0, 0.0, 0.0))

class Manager:
    """Object for organising and reducing SAMI data.

    Initial setup
    =============

    You start a new manager by creating an object, and telling it where
    to put its data, e.g.:

    >>> import sami
    >>> mngr = sami.manager.Manager('130305_130317')

    The directory name you give it should normally match the dates of the
    observing run that you will be reducing.

    IMPORTANT: When starting a new manager, the directory you give it should be 
    non-existent or empty. Inside that directory it will create "raw" and
    "reduced" directories, and all the subdirectories described on the SAMI wiki
    (http://sami-survey.org/wiki/staging-disk-file-structure). You do not need
    to create the subdirectories yourself.

    Note that the manager carries out many I/O tasks that will fail if you
    change directories during your python session. If you do need to change
    directory, make sure you change back before running any further manager
    tasks. This limitation may be addressed in a future update, if enough people
    want it. You may be able to avoid it by providing an absolute path when you
    create the manager, but no guarantee is made.

    By default, the manager will perform full science-grade reductions, which
    can be quite slow. If you want quick-look reductions only (e.g. if you are
    at the telescope, or for testing purposes), then set the 'fast' keyword:

    >>> mngr = sami.manager.Manager('130305_130317', fast=True)

    At this point the manager is not aware of any actual data - skip to
    "Importing data" and carry on from there.

    Continuing a previous session
    =============================

    If you quit python and want to get back to where you were, just restart
    the manager on the same directory (after importing sami):

    >>> mngr = sami.manager.Manager('130305_130317')

    It will search through the subdirectories and restore its previous
    state. By default it will restore previously-assigned object names that
    were stored in the headers. To re-assign all names:

    >>> mngr = sami.manager.Manager('data_directory', trust_header=False)

    As before, set the 'fast' keyword if you want quick-look reductions.

    Importing data
    ==============

    After creating the manager, you can import data into it:

    >>> mngr.import_dir('path/to/raw/data')

    It will copy the data into the data directory you defined earlier,
    putting it into a neat directory structure. You will typically need to
    import all of your data before you start to reduce anything, to ensure
    you have all the bias, dark and lflat frames.

    When importing data, the manager will do its best to work out what the
    telescope was pointing at in each frame. Sometimes it wont be able to and
    will ask you for the object name to go with a particular file. Depending on
    the file, you should give an actual object name - e.g. HR7950 or NGC2701 -
    or a more general description - e.g. SNAFU or blank_sky. If the telescope
    was in fact pointing at the field specified by the configuration .csv file -
    i.e. the survey field rather than some extra object - then enter main. It
    will also ask you which of these objects should be used as
    spectrophotometric standards for flux calibration; simply enter y or n as
    appropriate.

    Importing at the AAT
    ====================

    If you're at the AAT and connected to the network there, you can import
    raw data directly from the data directories there:

    >>> mngr.import_aat()

    The first time you call this function you will be prompted for a username
    and password, which are saved for future times. By default the data from
    the latest date is copied; if you want to copy earlier data you can
    specify the date:

    >>> mngr.import_aat(date='140219')

    Only new files are copied over, so you can use this function to update
    your manager during the night. An ethernet connection is strongly
    recommended, as the data transfer is rather slow over wifi.

    Reducing bias, dark and lflat frames
    ====================================

    The standard procedure is to reduced all bias frames and combine them,
    then reduce all darks and combine them, then reduce all long-slit flats
    and combine them. To do this:

    >>> mngr.reduce_bias()
    >>> mngr.combine_bias()
    >>> mngr.reduce_dark()
    >>> mngr.combine_dark()
    >>> mngr.reduce_lflat()
    >>> mngr.combine_lflat()

    The manager will put in symbolic links as it goes, to ensure the
    combined files are available wherever they need to be.

    If you later import more of the above frames, you'll need to re-run the
    above commands to update the combined frames.

    In these (and later) commands, by default nothing happens if the
    reduced file already exists. To override this behaviour, set the
    overwrite keyword, e.g.

    >>> mngr.reduce_bias(overwrite=True)

    If you later import more data that goes into new directories, you'll
    need to update the links:

    >>> mngr.link_bias()
    >>> mngr.link_dark()
    >>> mngr.link_lflat()

    Reducing fibre flat, arc and offset sky frames
    ==============================================

    2dfdr works by creating a tramline map from the fibre flat fields, then
    reducing the arc frames, then re-reducing the fibre flat fields. After
    this the offset skies (twilights) can also be reduced.

    >>> mngr.make_tlm()
    >>> mngr.reduce_arc()
    >>> mngr.reduce_fflat()
    >>> mngr.reduce_sky()

    In any of these commands, keywords can be used to restrict the files
    that get reduced, e.g.

    >>> mngr.reduce_arc(ccd='ccd_1', date='130306',
                        field_id='Y13SAR1_P002_09T004')

    will only reduce arc frames for the blue CCD that were taken on the
    6th March 2013 for the field ID Y13SAR1_P002_09T004. Allowed keywords
    and examples are:
    
        date            '130306'
        plate_id        'Y13SAR1_P002_09T004_12T006'
        plate_id_short  'Y13SAR1_P002'
        field_no        0
        field_id        'Y13SAR1_P002_09T004'
        ccd             'ccd_1'
        exposure_str    '10'
        min_exposure    5.0
        max_exposure    20.0
        reduced_dir     ('130305_130317/reduced/130305/'
                         'Y13SAR1_P001_09T012_15T001/Y13SAR1_P001_09T012/'
                         'calibrators/ccd_1')

    Note the reduced_dir is a single long string, in this example split
    over several lines.

    Reducing object frames
    ======================

    Once all calibration files have been reduced, object frames can be
    reduced in a similar manner:

    >>> mngr.reduce_object()

    This function takes the same keywords as described above for fibre
    flats etc.

    Flux calibration
    ================

    The flux calibration requires a series of steps. First, a transfer
    function is derived for each observation of a standard star:

    >>> mngr.derive_transfer_function()

    Next, transfer functions from related observations are combined:

    >>> mngr.combine_transfer_function()

    The combined transfer functions can then be applied to the data to
    flux calibrate it:

    >>> mngr.flux_calibrate()

    Finally, the telluric correction is derived and applied with a
    single command:

    >>> mngr.telluric_correct()

    As before, keywords can be set to restrict which files are processed,
    and overwrite=True can be set to force re-processing of files that
    have already been done.

    Scaling frames
    ==============

    To take into account variations in atmospheric transmission over the
    course of a night (or between nights), the flux level in each frame is
    scaled to set the standard star flux to the catalogue level. First the
    manager needs to find out what that catalogue level is:

    >>> mngr.get_stellar_photometry()

    This will check the stars in your observing run against the inbuilt
    catalogue. If any are missing you will be prompted to download the
    relevant data from the SDSS website.

    Once the stellar photometry is complete, you can continue with scaling
    each frame:

    >>> mngr.scale_frames()
    
    Cubing
    ======

    Before the frames can be combined their relative offsets must be
    measured:

    >>> mngr.measure_offsets()

    The individual calibrated spectra can then be turned into datacubes:

    >>> mngr.cube()

    A final rescaling is done, to make sure everything is on the correct
    flux scale:

    >>> mngr.scale_cubes()

    If you have healpy installed and the relevant dust maps downloaded, you
    can record the E(B-V) and attenuation curves in the datacubes:

    >>> mngr.record_dust()

    It's safe to leave this step out if you don't have the necessary
    components.

    Finally, the cubes can be gzipped to save space/bandwidth. You might
    want to leave this until after the output checking (see below), to
    improve read times.

    >>> mngr.gzip_cubes()

    Checking outputs
    ================

    As the reductions are done, the manager keeps a record of reduced
    files that need to be plotted to check that the outputs are ok. These 
    are grouped in sets of related files. To print the checks that need to 
    be done:

    >>> mngr.print_checks()

    Separate lists are returned for checks that have never been done, and
    those that haven't been done since the last re-reduction. You can
    specify one or the other by passing 'ever' or 'recent' as an argument
    to print_checks().

    To perform the next check:

    >>> mngr.check_next_group()

    The manager will either load the 2dfdr GUI and give you a list of
    files to check, or will make some plots in python. Check the things it
    tells you to, keeping a note of any files that need to be disabled or
    examined further (if you don't know what to do about a file, ask a
    friendly member of the data reduction working group).

    If 2dfdr was loaded, no more commands can be entered until you close it. 
    When you do so, or immediately for python-based plots, you will be asked
    whether the files can be removed from the checklist. Enter 'y'
    if you have checked all the files, 'n' otherwise.

    You can also perform a particular check by specifying its index in the
    list:

    >>> mngr.check_group(3)

    The index numbers are given when mngr.print_checks() is called.

    Checking the outputs is a crucial part of data reduction, so please
    make sure you do it thoroughly, and ask for assistance if you're not
    sure about anything.

    Disabling files
    ===============

    If there are any problems with some files, either because an issue is
    noted in the log or because they wont reduce properly, you can disable
    them, preventing them from being used in any later reductions:

    >>> mngr.disable_files(['06mar10003', '06mar20003.fits', '06mar10047'])

    If you only have one file you want to disable, you still need the
    square brackets. The filenames can be with or without the extension (.fits)
    but must be without the directory. You can disable lots of files at a time
    using the files generator:

    >>> mngr.disable_files(mngr.files(
                date='130306', field_id='Y13SAR1_P002_09T004'))

    This allows the same keywords as described earlier, as well as:

        ndf_class           'MFFFF'
        reduced             False
        tlm_created         False
        flux_calibrated     True
        telluric_corrected  True
        name                'LTT2179'

    For example, specifying the first three of these options as given
    would disable all fibre flat fields that had not yet been reduced and
    had not yet had tramline maps created. Specifying the last three
    would disable all observations of LTT2179 that had already been flux
    calibrated and telluric corrected.

    To re-enable files:

    >>> mngr.enable_files(['06mar10003', '06mar20003', '06mar10047'])

    This function follows exactly the same syntax as disable_files.

    Summarising results
    ===================

    At any time you can print out a summary of the object frames observed,
    including some basic quality control metrics:

    >>> mngr.qc_summary()

    The QC values are not filled in until certain steps of the data
    reduction have been done; you need to get as far as mngr.scale_frames()
    to see everything. While observing, keep an eye on the seeing and the
    transmission. If the seeing is above 3" or the transmission is below
    about 0.7, the data are unlikely to be of much use.

    Changing object names and spectrophotometric flags
    ==================================================

    If you want to change the object names for one or more files, or change
    whether they should be used as spectrophotometric standards, use the
    following commands:

    >>> mngr.update_name(['06mar10003', '06mar20003'], 'new_name')
    >>> mngr.update_spectrophotometric(['06mar10003', '06mar20003'], True)

    In the above example, the given files are set to have the name
    'new_name' and they are listed as spectrophotometric standards. The
    options for spectrophotometric flags must be entered as True or
    False (without quote marks, with capital letter). You can use the
    same file generator syntax as for disabling/enabling files
    (above), so for example if you realise that on importing some
    files you entered LTT2197 instead of LTT2179 you can correct all
    affected files at once:

    >>> mngr.update_name(mngr.files(name='LTT2197'), 'LTT2179')

    Changing speed/accuracy of the reductions
    =========================================

    If you want to switch between fast and slow (rough vs accurate) reductions:

    >>> mngr.change_speed()

    Or to ensure you end up with a particular speed, specify 'fast' or 'slow':

    >>> mngr.change_speed('slow')

    Reducing everything in one go
    =============================

    You can perform all of the above reduction tasks with a single command:

    >>> mngr.reduce_all()

    You should only do this for re-reducing data that you have previously
    checked and are confident that nothing will go wrong, and after
    disabling all unwanted files. Otherwise, you can easily have a tramline
    map go haywire (for example) and wreck everything that follows.

    Parallel processing
    ===================

    You can make use of multi-core machines by setting the number of CPUs to
    use when the manager is made, e.g.:

    >>> mngr = sami.manager.Manager('130305_130317', n_cpu=4)

    Note that you cannot run multiple instances of 2dfdr in the same
    directory, so you wont always be able to use all your cores. To keep
    track of where 2dfdr is running, the manager makes empty directories
    called '2dfdrLockDir'. These will normally be cleaned up when 2dfdr
    completes, but after a bad crash they may be left behind and block
    any following reductions. In this case, you can force their removal:

    >>> mngr.remove_directory_locks()

    Other functions
    ===============

    The other functions defined probably aren't useful to you.
    """

    def __init__(self, root, copy_files=False, move_files=False, fast=False,
                 gratlpmm=GRATLPMM, n_cpu=1, demo=False,
                 demo_data_source='demo'):
        if fast:
            self.speed = 'fast'
        else:
            self.speed = 'slow'
        self.idx_files = IDX_FILES[self.speed]
        self.gratlpmm = gratlpmm
        self.n_cpu = n_cpu
        self.root = root
        self.abs_root = os.path.abspath(root)
        self.tmp_dir = os.path.join(self.abs_root, 'tmp')
        # Match objects within 1'
        if ASTROPY_VERSION[0] == 0 and ASTROPY_VERSION[1] == 2:
            self.matching_radius = coord.AngularSeparation(
                0.0, 0.0, 0.0, 1.0, units.arcmin)
        else:
            self.matching_radius = coord.Angle('0:1:0 degrees')
        self.file_list = []
        self.extra_list = []
        self.dark_exposure_str_list = []
        self.dark_exposure_list = []
        self.cwd = os.getcwd()
        if 'IMP_SCRATCH' in os.environ:
            self.imp_scratch = os.environ['IMP_SCRATCH']
        else:
            self.imp_scratch = None
        self.scratch_dir = None
        self.min_exposure_for_throughput = 900.0
        self.min_exposure_for_sky_wave = 900.0
        self.aat_username = None
        self.aat_password = None
        self.inspect_root(copy_files, move_files)
        if demo:
            if PATCH_AVAILABLE:
                print 'WARNING: Manager is in demo mode.'
                print 'No actual data reduction will take place!'
            else:
                print 'You must install the mock module to use the demo mode.'
                print 'Continuing in normal mode.'
                demo = False
        self.demo = demo
        self.demo_data_source = demo_data_source

    def map(self, function, input_list):
        """Map inputs to a function, using built-in map or multiprocessing."""
        if not input_list:
            # input_list is empty. I expected the map functions to deal with
            # this issue, but in one case it hung on aatmacb, so let's be
            # absolutely sure to avoid the issue
            return []
        if self.n_cpu == 1:
            result_list = map(function, input_list)
        else:
            pool = multiprocessing.Pool(self.n_cpu)
            result_list = pool.map(function, input_list, chunksize=1)
            pool.close()
            pool.join()
        return result_list

    def inspect_root(self, copy_files, move_files, trust_header=True):
        """Add details of existing files to internal lists."""
        for dirname, subdirname_list, filename_list in os.walk(self.abs_root):
            for filename in filename_list:
                if self.file_filter(filename):
                    self.import_file(dirname, filename,
                                     trust_header=trust_header,
                                     copy_files=copy_files,
                                     move_files=move_files)
        return

    def file_filter(self, filename):
        """Return True if the file should be added."""
        # Match filenames of the form 01jan10001.fits
        return (re.match(r'[0-3][0-9]'
                         r'(jan|feb|mar|apr|may|jun|jul|aug|sep|oct|nov|dec)'
                         r'[1-2][0-9]{4}\.(fit|fits|FIT|FITS)$',
                         filename)
                and (self.fits_file(filename) is None))

    def import_file(self, dirname, filename,
                    trust_header=True, copy_files=True, move_files=False):
        """Add details of a file to the manager"""
        source_path = os.path.join(dirname, filename)
        fits = FITSFile(source_path)
        if fits.copy:
            # This is a copy of a file, don't add it to the list
            return
        if fits.ndf_class == 'DARK':
            if fits.exposure_str not in self.dark_exposure_str_list:
                self.dark_exposure_str_list.append(fits.exposure_str)
                self.dark_exposure_list.append(fits.exposure)
        self.set_raw_path(fits)
        if os.path.abspath(fits.source_path) != os.path.abspath(fits.raw_path):
            if copy_files:
                print 'Copying file:', filename
                self.update_copy(fits.source_path, fits.raw_path)
            if move_files:
                print 'Moving file: ', filename
                self.move(fits.source_path, fits.raw_path)
            if not copy_files and not move_files:
                print 'Warning! Adding', filename, 'in unexpected location'
                fits.raw_path = fits.source_path
        else:
            print 'Adding file: ', filename
        self.set_name(fits, trust_header=trust_header)
        fits.set_check_data()
        self.set_reduced_path(fits)
        if not fits.do_not_use:
            fits.make_reduced_link()
        fits.add_header_item('GRATLPMM', self.gratlpmm[fits.ccd])
        self.file_list.append(fits)
        return

    def set_raw_path(self, fits):
        """Set the raw path for a FITS file."""
        if fits.ndf_class == 'BIAS':
            rel_path = os.path.join('bias', fits.ccd, fits.date)
        elif fits.ndf_class == 'DARK':
            rel_path = os.path.join('dark', fits.ccd, fits.exposure_str,
                                    fits.date)
        elif fits.ndf_class == 'LFLAT':
            rel_path = os.path.join('lflat', fits.ccd, fits.date)
        else:
            rel_path = os.path.join(fits.date, fits.ccd)
        fits.raw_dir = os.path.join(self.abs_root, 'raw', rel_path)
        fits.raw_path = os.path.join(fits.raw_dir, fits.filename)
        return

    def update_copy(self, source_path, dest_path):
        """Copy the file, unless a more recent version exists."""
        dest_dir = os.path.dirname(dest_path)
        if not os.path.exists(dest_dir):
            os.makedirs(dest_dir)
        elif os.path.exists(dest_path):
            if os.path.getmtime(source_path) <= os.path.getmtime(dest_path):
                # File has already been copied and no update to be done
                return
        shutil.copy2(source_path, dest_path)
        return

    def move(self, source_path, dest_path):
        """Move the file."""
        dest_dir = os.path.dirname(dest_path)
        if not os.path.exists(dest_dir):
            os.makedirs(dest_dir)
        shutil.move(source_path, dest_path)
        return

    def move_reduced_files(self, filename_root, old_reduced_dir, reduced_dir):
        """Move all reduced files connected to the given root."""
        for filename in os.listdir(old_reduced_dir):
            if filename.startswith(filename_root):
                self.move(os.path.join(old_reduced_dir, filename),
                          os.path.join(reduced_dir, filename))
        # If there is nothing useful left in the old directory, delete it.
        if not self.check_reduced_dir_contents(old_reduced_dir):
            # There's nothing useful in the old directory, so move any
            # remaining files to the new directory and then delete it
            for filename in os.listdir(old_reduced_dir):
                self.move(os.path.join(old_reduced_dir, filename),
                          os.path.join(reduced_dir, filename))
            os.removedirs(old_reduced_dir)
        return

    def set_name(self, fits, trust_header=True):
        """Set the object name for a FITS file."""
        fits.name = None
        fits.spectrophotometric = None
        if fits.ndf_class != 'MFOBJECT':
            # Don't try to set a name for calibration files
            return
        # Check if there's already a name in the header
        try:
            name_header = pf.getval(fits.raw_path, 'MNGRNAME')
        except KeyError:
            name_header = None
        try:
            spectrophotometric_header = pf.getval(fits.raw_path, 'MNGRSPMS')
        except KeyError:
            spectrophotometric_header = None
        # Check if the telescope was pointing in the right direction
        fits_coords = ICRS(
            ra=fits.coords['ra'],
            dec=fits.coords['dec'],
            unit=fits.coords['unit'])
        fits_cfg_coords = ICRS(
            ra=fits.cfg_coords['ra'],
            dec=fits.cfg_coords['dec'],
            unit=fits.cfg_coords['unit'])
        if fits_coords.separation(fits_cfg_coords) < self.matching_radius:
            # Yes it was
            name_coords = 'main'
            spectrophotometric_coords = False
        else:
            # No it wasn't
            name_coords = None
            spectrophotometric_coords = None
        # See if it matches any previous fields
        name_extra = None
        spectrophotometric_extra = None
        for extra in self.extra_list:
            if (fits_coords.separation(extra['coords']) < self.matching_radius):
                # Yes it does
                name_extra = extra['name']
                spectrophotometric_extra = extra['spectrophotometric']
                break
        # Now choose the best name
        if name_header and trust_header:
            best_name = name_header
        elif name_coords:
            best_name = name_coords
        elif name_extra:
            best_name = name_extra
        else:
            # As a last resort, ask the user
            best_name = None
            while best_name is None:
                try:
                    best_name = raw_input('Enter object name for file ' +
                                          fits.filename + '\n > ')
                except ValueError as error:
                    print error
        # If there are any remaining bad characters (from an earlier version of
        # the manager), just quietly replace them with underscores
        best_name = re.sub(r'[\\\[\]*/?<>|;:&,.$ ]', '_', best_name)
        fits.update_name(best_name)
        # Now choose the best spectrophotometric flag
        if spectrophotometric_header is not None and trust_header:
            fits.update_spectrophotometric(spectrophotometric_header)
        elif spectrophotometric_coords is not None:
            fits.update_spectrophotometric(spectrophotometric_coords)
        elif spectrophotometric_extra is not None:
            fits.update_spectrophotometric(spectrophotometric_extra)
        else:
            # Ask the user whether this is a spectrophotometric standard
            yn = raw_input('Is ' + fits.name + ' in file ' + fits.filename +
                           ' a spectrophotometric standard? (y/n)\n > ')
            spectrophotometric_input = (yn.lower()[0] == 'y')
            fits.update_spectrophotometric(spectrophotometric_input)
        # If the field was new and it's not a "main", add it to the list
        if name_extra is None and name_coords is None:
            self.extra_list.append(
                {'name':fits.name,
                 'coords':fits_coords,
                 'spectrophotometric':fits.spectrophotometric,
                 'fitsfile':fits})
        return

    def update_name(self, file_iterable, name):
        """Change the object name for a set of FITSFile objects."""
        for fits in file_iterable:
            if isinstance(fits, str):
                fits = self.fits_file(fits)
            # Update the name
            try:
                fits.update_name(name)
            except ValueError as error:
                print error
                return
            # Update the extra list if necessary
            for extra in self.extra_list:
                if extra['fitsfile'] is fits:
                    extra['name'] = name
            # Update the path for the reduced files
            if fits.do_not_use is False:
                old_reduced_dir = fits.reduced_dir
                self.set_reduced_path(fits)
                if fits.reduced_dir != old_reduced_dir:
                    # The path has changed, so move all the reduced files
                    self.move_reduced_files(fits.filename_root, old_reduced_dir, 
                                            fits.reduced_dir)
        return

    def update_spectrophotometric(self, file_iterable, spectrophotometric):
        """Change the spectrophotometric flag for FITSFile objects."""
        for fits in file_iterable:
            if isinstance(fits, str):
                fits = self.fits_file(fits)
            # Update the flag
            fits.update_spectrophotometric(spectrophotometric)
            # Update the extra list if necessary
            for extra in self.extra_list:
                if extra['fitsfile'] is fits:
                    extra['spectrophotometric'] = spectrophotometric
        return

    def set_reduced_path(self, fits):
        """Set the reduced path for a FITS file."""
        if fits.ndf_class == 'BIAS':
            rel_path = os.path.join('bias', fits.ccd, fits.date)
        elif fits.ndf_class == 'DARK':
            rel_path = os.path.join('dark', fits.ccd, fits.exposure_str,
                                    fits.date)
        elif fits.ndf_class == 'LFLAT':
            rel_path = os.path.join('lflat', fits.ccd, fits.date)
        elif fits.ndf_class in ['MFFFF', 'MFARC', 'MFSKY']:
            rel_path = os.path.join(fits.date, fits.plate_id, fits.field_id,
                                    'calibrators', fits.ccd)
        else:
            rel_path = os.path.join(fits.date, fits.plate_id, fits.field_id,
                                    fits.name, fits.ccd)
        fits.reduced_dir = os.path.join(self.abs_root, 'reduced', rel_path)
        fits.reduced_link = os.path.join(fits.reduced_dir, fits.filename)
        fits.reduced_path = os.path.join(fits.reduced_dir,
                                         fits.reduced_filename)
        if fits.ndf_class == 'MFFFF':
            fits.tlm_path = os.path.join(fits.reduced_dir, fits.tlm_filename)
        elif fits.ndf_class == 'MFOBJECT':
            fits.fluxcal_path = os.path.join(fits.reduced_dir,
                                             fits.fluxcal_filename)
            fits.telluric_path = os.path.join(fits.reduced_dir,
                                              fits.telluric_filename)
        return

    def import_dir(self, source_dir, trust_header=True):
        """Import the contents of a directory and all subdirectories."""
        for dirname, subdirname_list, filename_list in os.walk(source_dir):
            for filename in filename_list:
                if self.file_filter(filename):
                    self.update_copy(os.path.join(dirname, filename),
                                     os.path.join(self.tmp_dir, filename))
                    self.import_file(self.tmp_dir, filename,
                                     trust_header=trust_header,
                                     copy_files=False, move_files=True)
        if os.path.exists(self.tmp_dir) and len(os.listdir(self.tmp_dir)) == 0:
            os.rmdir(self.tmp_dir)
        return

    def import_aat(self, username=None, password=None, date=None,
                   server='aatlxa', path='/data_lxy/aatobs/OptDet_data'):
        """Import from the AAT data disks."""
        with self.connection(server=server, username=username, 
                             password=password) as srv:
            if srv is None:
                return
            if date is None:
                date_options = [s for s in srv.listdir(path)
                                if re.match(r'\d{6}', s)]
                date = sorted(date_options)[-1]
            if not os.path.exists(self.tmp_dir):
                os.makedirs(self.tmp_dir)
            for ccd in ['ccd_1', 'ccd_2']:
                dirname = os.path.join(path, date, ccd)
                filename_list = sorted(srv.listdir(dirname))
                for filename in filename_list:
                    if self.file_filter(filename):
                        srv.get(os.path.join(dirname, filename), 
                                localpath=os.path.join(self.tmp_dir, filename))
                        self.import_file(self.tmp_dir, filename,
                                         trust_header=False, copy_files=False,
                                         move_files=True)
        if os.path.exists(self.tmp_dir) and len(os.listdir(self.tmp_dir)) == 0:
            os.rmdir(self.tmp_dir)
        return

    def fits_file(self, filename):
        """Return the FITSFile object that corresponds to the given filename."""
        filename_options = [filename, filename+'.fit', filename+'.fits',
                            filename+'.FIT', filename+'.FITS']
        for fits in self.file_list:
            if fits.filename in filename_options:
                return fits

    def check_reduced_dir_contents(self, reduced_dir):
        """Return True if any FITSFile objects point to reduced_dir."""
        for fits in self.file_list:
            if (fits.do_not_use is False and 
                os.path.samefile(fits.reduced_dir, reduced_dir)):
                # There is still something in this directory
                return True
        # Failed to find anything
        return False

    def disable_files(self, file_iterable):
        """Disable (delete links to) files in provided list (or iterable)."""
        for fits in file_iterable:
            if isinstance(fits, str):
                fits = self.fits_file(fits)
            fits.update_do_not_use(True)
            # Delete the reduced directory if it's now empty
            try:
                os.removedirs(fits.reduced_dir)
            except OSError:
                # It wasn't empty - no harm done
                pass
        return

    def enable_files(self, file_iterable):
        """Enable files in provided list (or iterable)."""
        for fits in file_iterable:
            if isinstance(fits, str):
                fits = self.fits_file(fits)
            fits.update_do_not_use(False)
        return

    def bias_combined_filename(self):
        """Return the filename for BIAScombined.fits"""
        return 'BIAScombined.fits'

    def dark_combined_filename(self, exposure_str):
        """Return the filename for DARKcombined.fits"""
        return 'DARKcombined' + exposure_str + '.fits'

    def lflat_combined_filename(self):
        """Return the filename for LFLATcombined.fits"""
        return 'LFLATcombined.fits'

    def bias_combined_path(self, ccd):
        """Return the path for BIAScombined.fits"""
        return os.path.join(self.abs_root, 'reduced', 'bias', ccd,
                            self.bias_combined_filename())

    def dark_combined_path(self, ccd, exposure_str):
        """Return the path for DARKcombined.fits"""
        return os.path.join(self.abs_root, 'reduced', 'dark', ccd, exposure_str,
                            self.dark_combined_filename(exposure_str))
    
    def lflat_combined_path(self, ccd):
        """Return the path for LFLATcombined.fits"""
        return os.path.join(self.abs_root, 'reduced', 'lflat', ccd,
                            self.lflat_combined_filename())

    def reduce_calibrator(self, calibrator_type, overwrite=False, **kwargs):
        """Reduce all biases, darks of lflats."""
        self.check_calibrator_type(calibrator_type)
        file_iterable = self.files(ndf_class=calibrator_type.upper(), 
                                   do_not_use=False, **kwargs)
        reduced_files = self.reduce_file_iterable(
            file_iterable, overwrite=overwrite)
        return reduced_files

    def combine_calibrator(self, calibrator_type, overwrite=False):
        """Produce and link necessary XXXXcombined.fits files."""
        for ccd, exposure_str, filename, path in self.combined_filenames_paths(
                calibrator_type, do_not_use=False):
            if overwrite and os.path.exists(path):
                # Delete the existing file
                os.remove(path)
            if not os.path.exists(path):
                self.run_2dfdr_combine(
                    self.files(ccd=ccd, exposure_str=exposure_str,
                               ndf_class=calibrator_type.upper(),
                               reduced=True, do_not_use=False),
                    path)
                dirname = os.path.dirname(path)
        self.link_calibrator(calibrator_type, overwrite)
        return

    def link_calibrator(self, calibrator_type, overwrite=False):
        """Make necessary symbolic links for XXXXcombined.fits files."""
        if calibrator_type.lower() == 'bias':
            dir_type_list = ['dark', 'lflat', 'calibrators', 'object',
                             'spectrophotometric']
        elif calibrator_type.lower() == 'dark':
            dir_type_list = ['lflat', 'calibrators', 'object', 
                             'spectrophotometric']
        elif calibrator_type.lower() == 'lflat':
            dir_type_list = ['calibrators', 'object', 'spectrophotometric']
        for ccd, exposure_str, filename, path in self.combined_filenames_paths(
                calibrator_type, do_not_use=False):
            for dir_type in dir_type_list:
                for link_dir in self.reduced_dirs(dir_type, ccd=ccd,
                                                  do_not_use=False):
                    link_path = os.path.join(link_dir, filename)
                    if overwrite and os.path.exists(link_path):
                        os.remove(link_path)
                    if not os.path.exists(link_path):
                        os.symlink(os.path.relpath(path, link_dir),
                                   link_path)
        return        

    def check_calibrator_type(self, calibrator_type):
        """Raise an exception if that's not a real calibrator type."""
        if calibrator_type.lower() not in ['bias', 'dark', 'lflat']:
            raise ValueError(
                'calibrator type must be "bias", "dark" or "lflat"')
        return

    def reduce_bias(self, overwrite=False, **kwargs):
        """Reduce all bias frames."""
        reduced_files = self.reduce_calibrator(
            'bias', overwrite=overwrite, **kwargs)
        self.update_checks('BIA', reduced_files, False)
        return

    def combine_bias(self, overwrite=False):
        """Produce and link necessary BIAScombined.fits files."""        
        self.combine_calibrator('bias', overwrite=overwrite)
        return

    def link_bias(self, overwrite=False):
        """Make necessary symbolic links for BIAScombined.fits files."""
        self.link_calibrator('bias', overwrite=overwrite)
        return

    def reduce_dark(self, overwrite=False, **kwargs):
        """Reduce all dark frames."""
        reduced_files = self.reduce_calibrator(
            'dark', overwrite=overwrite, **kwargs)
        self.update_checks('DRK', reduced_files, False)
        return
        
    def combine_dark(self, overwrite=False):
        """Produce and link necessary DARKcombinedXXXX.fits files."""
        self.combine_calibrator('dark', overwrite=overwrite)
        return

    def link_dark(self, overwrite=False):
        """Make necessary symbolic links for DARKcombinedXXXX.fits files."""
        self.link_calibrator('dark', overwrite=overwrite)
        return

    def reduce_lflat(self, overwrite=False, **kwargs):
        """Reduce all lflat frames."""
        reduced_files = self.reduce_calibrator(
            'lflat', overwrite=overwrite, **kwargs)
        self.update_checks('LFL', reduced_files, False)
        return

    def combine_lflat(self, overwrite=False):
        """Produce and link necessary LFLATcombined.fits files."""
        self.combine_calibrator('lflat', overwrite=overwrite)
        return

    def link_lflat(self, overwrite=False):
        """Make necessary symbolic links for LFLATcombined.fits files."""
        self.link_calibrator('lflat', overwrite=overwrite)
        return

    def make_tlm(self, overwrite=False, leave_reduced=False, **kwargs):
        """Make TLMs from all files matching given criteria."""
        file_iterable = self.files(ndf_class='MFFFF', do_not_use=False,
                                   **kwargs)
        reduced_files = self.reduce_file_iterable(
            file_iterable, overwrite=overwrite, tlm=True, 
            leave_reduced=leave_reduced)
        self.update_checks('TLM', reduced_files, False)
        return

    def reduce_arc(self, overwrite=False, **kwargs):
        """Reduce all arc frames matching given criteria."""
        file_iterable = self.files(ndf_class='MFARC', do_not_use=False,
                                   **kwargs)
        reduced_files = self.reduce_file_iterable(
            file_iterable, overwrite=overwrite)
        for fits in reduced_files:
            bad_fibres(fits.reduced_path, save=True)
        self.update_checks('ARC', reduced_files, False)
        return

    def reduce_fflat(self, overwrite=False, **kwargs):
        """Reduce all fibre flat frames matching given criteria."""
        file_iterable = self.files(ndf_class='MFFFF', do_not_use=False,
                                   **kwargs)
        reduced_files = self.reduce_file_iterable(
            file_iterable, overwrite=overwrite)
        self.update_checks('FLT', reduced_files, False)
        return

    def reduce_sky(self, overwrite=False, fake_skies=True, **kwargs):
        """Reduce all offset sky frames matching given criteria."""
        file_iterable = self.files(ndf_class='MFSKY', do_not_use=False,
                                   **kwargs)
        reduced_files = self.reduce_file_iterable(
            file_iterable, overwrite=overwrite)
        self.update_checks('SKY', reduced_files, False)
        if fake_skies:
            no_sky_list = self.fields_without_skies(**kwargs)
            # Certain parameters will already have been set so don't need
            # to be passed (and passing will cause duplicate kwargs)
            for key in ('field_id', 'plate_id', 'date', 'ccd'):
                if key in kwargs:
                    del kwargs[key]
            fits_sky_list = []
            for (field_id, plate_id, date, ccd) in no_sky_list:
                # This field has no MFSKY files, so copy the dome flats
                for fits in self.files(
                        ndf_class='MFFFF', do_not_use=False, lamp='Dome',
                        field_id=field_id, plate_id=plate_id, date=date,
                        ccd=ccd, **kwargs):
                    fits_sky_list.append(
                        self.copy_as(fits, 'MFSKY', overwrite=overwrite))
            # Now reduce the fake sky files from all fields
            self.reduce_file_iterable(fits_sky_list, overwrite=overwrite)
        return

    def fields_without_skies(self, **kwargs):
        """Return a list of fields that have a dome flat but not a sky."""
        keys = ('field_id', 'plate_id', 'date', 'ccd')
        field_id_list_dome = self.group_files_by(
            keys, ndf_class='MFFFF', do_not_use=False,
            lamp='Dome', **kwargs).keys()
        field_id_list_sky = self.group_files_by(
            keys, ndf_class='MFSKY', do_not_use=False,
            **kwargs).keys()
        no_sky = [field for field in field_id_list_dome
                  if field not in field_id_list_sky]
        return no_sky

    def copy_as(self, fits, ndf_class, overwrite=False):
        """Copy a fits file and change its class. Return a new FITSFile."""
        old_num = int(fits.filename[6:10])
        new_num = old_num + 1000 * (9 - (old_num / 1000))
        new_filename = (
            fits.filename[:6] + '{:04d}'.format(new_num) + fits.filename[10:])
        new_path = os.path.join(fits.reduced_dir, new_filename)
        if os.path.exists(new_path) and overwrite:
            os.remove(new_path)
        if not os.path.exists(new_path):
            # Make the actual copy
            shutil.copy2(fits.raw_path, new_path)
            # Open up the file and change its NDF_CLASS
            hdulist = pf.open(new_path, 'update')
            hdulist['STRUCT.MORE.NDF_CLASS'].data['NAME'][0] = ndf_class
            hdulist[0].header['MNGRCOPY'] = (
                True, 'True if this is a copy created by a Manager')
            hdulist.flush()
            hdulist.close()
        new_fits = FITSFile(new_path)
        # Add paths to the new FITSFile instance.
        # Don't use Manager.set_reduced_path because the raw location is
        # unusual
        new_fits.raw_dir = fits.reduced_dir
        new_fits.raw_path = new_path
        new_fits.reduced_dir = fits.reduced_dir
        new_fits.reduced_link = new_path
        new_fits.reduced_path = os.path.join(
            fits.reduced_dir, new_fits.reduced_filename)
        return new_fits

    def copy_path(self, path):
        """Return the path for a copy of the specified file."""
        directory = os.path.dirname(path)
        old_filename = os.path.basename(path)
        old_num = int(old_filename[6:10])
        new_num = old_num + 1000 * (9 - (old_num / 1000))
        new_filename = (
            old_filename[:6] + '{:04d}'.format(new_num) + old_filename[10:])
        new_path = os.path.join(directory, new_filename)
        return new_path

    def reduce_object(self, overwrite=False, recalculate_throughput=True,
                      sky_residual_limit=0.025, **kwargs):
        """Reduce all object frames matching given criteria."""
        # Reduce long exposures first, to make sure that any required
        # throughput measurements are available
        file_iterable_long = self.files(
            ndf_class='MFOBJECT', do_not_use=False, 
            min_exposure=self.min_exposure_for_throughput, **kwargs)
        reduced_files = self.reduce_file_iterable(
            file_iterable_long, overwrite=overwrite)
        # Check how good the sky subtraction was
        for fits in reduced_files:
            self.qc_sky(fits)
        if sky_residual_limit is not None:
            # Switch to sky line throughputs if the sky residuals are bad
            fits_list = self.files_with_bad_dome_throughput(
                reduced_files, sky_residual_limit=sky_residual_limit)
            self.reduce_file_iterable(
                fits_list, throughput_method='skylines',
                overwrite=True)
            bad_fields = np.unique([fits.field_id for fits in fits_list])
        else:
            bad_fields = []
        if recalculate_throughput:
            # Average over individual throughputs measured from sky lines
            extra_files = self.correct_bad_throughput(
                overwrite=overwrite, **kwargs)
            for fits in extra_files:
                if fits not in reduced_files:
                    reduced_files.append(fits)
        # Now reduce the short exposures, which might need the long
        # exposure reduced above
        upper_limit = (self.min_exposure_for_throughput - 
                       np.finfo(self.min_exposure_for_throughput).epsneg)
        file_iterable_short = self.files(
            ndf_class='MFOBJECT', do_not_use=False,
            max_exposure=upper_limit, **kwargs)
        file_iterable_sky_lines = []
        file_iterable_default = []
        for fits in file_iterable_short:
            if fits.field_id in bad_fields:
                file_iterable_sky_lines.append(fits)
            else:
                file_iterable_default.append(fits)
        reduced_files.extend(self.reduce_file_iterable(
            file_iterable_sky_lines, overwrite=overwrite,
            throughput_method='skylines'))
        reduced_files.extend(self.reduce_file_iterable(
            file_iterable_default, overwrite=overwrite))
        # Mark these files as not checked
        self.update_checks('OBJ', reduced_files, False)
        # Check how good the sky subtraction was
        for fits in reduced_files:
            self.qc_sky(fits)
        return

    def reduce_file_iterable(self, file_iterable, throughput_method='default', 
                             overwrite=False, tlm=False, leave_reduced=True):
        """Reduce all files in the iterable."""
        # First establish the 2dfdr options for all files that need reducing
        # Would be more memory-efficient to construct a generator
        input_list = [(fits, 
                       self.idx_files[fits.ccd],
                       tuple(self.tdfdr_options(
                           fits, throughput_method=throughput_method,
                           tlm=tlm)),
                       self.cwd,
                       self.imp_scratch,
                       self.scratch_dir)
                      for fits in file_iterable
                      if (overwrite or 
                          not os.path.exists(self.target_path(fits, tlm=tlm)))]
        reduced_files = [item[0] for item in input_list]
        # Send the items out for reducing. Keep track of which ones were done.
        while input_list:
            print len(input_list), 'files remaining.'
            with self.patch_if_demo(
                    'sami.dr.tdfdr.run_2dfdr_single', fake_run_2dfdr_single):
                finished = np.array(self.map(
                    run_2dfdr_single_wrapper, input_list))
            input_list = [item for i, item in enumerate(input_list) 
                          if not finished[i]]
        # Delete unwanted reduced files
        for fits in reduced_files:
            if (fits.ndf_class == 'MFFFF' and tlm and not leave_reduced and
                os.path.exists(fits.reduced_path)):
                os.remove(fits.reduced_path)
        # Return a list of fits objects that were reduced
        return reduced_files

    def target_path(self, fits, tlm=False):
        """Return the path of the file we want 2dfdr to produce."""
        if fits.ndf_class == 'MFFFF' and tlm:
            target = fits.tlm_path
        else:
            target = fits.reduced_path
        return target

    def files_with_bad_dome_throughput(self, fits_list,
                                       sky_residual_limit=0.025):
        """Return list of fields with bad residuals that used dome flats."""
        # Get a list of all throughput files used
        thput_file_list = np.unique([
            fits.reduce_options().get('THPUT_FILENAME', '')
            for fits in fits_list])
        # Keep only the dome flats
        thput_file_list = [
            filename for filename in thput_file_list if
            filename and not self.fits_file(filename) and
            not filename.startswith('thput')]
        file_list = []
        for fits in self.files(
                ndf_class='MFOBJECT', do_not_use=False, reduced=True):
            try:
                residual = pf.getval(fits.reduced_path, 'SKYMNCOF', 'QC')
            except KeyError:
                # The QC measurement hasn't been done
                continue
            file_list.append(
                (fits,
                 fits.reduce_options().get('THPUT_FILENAME', ''),
                 residual))
        bad_files = []
        for thput_file in thput_file_list:
            # Check all files, not just the ones that were just reduced
            matching_files = [
                (fits, sky_residual) for
                (fits, thput_file_match, sky_residual) in file_list
                if thput_file_match == thput_file]
            mean_sky_residual = np.mean([
                sky_residual
                for (fits, sky_residual) in matching_files
                if fits.exposure >= self.min_exposure_for_throughput])
            if mean_sky_residual >= sky_residual_limit:
                bad_files.extend([fits for (fits, _) in matching_files])
        return bad_files

    def correct_bad_throughput(self, overwrite=False, **kwargs):
        """Create thput files with bad values replaced by mean over field."""
        rereduce = []
        # used_flats = self.fields_without_skies(**kwargs)
        for group in self.group_files_by(
                ('date', 'field_id', 'ccd'), ndf_class='MFOBJECT',
                do_not_use=False,
                min_exposure=self.min_exposure_for_throughput, reduced=True,
                **kwargs).values():
            # done = False
            # for (field_id_done, plate_id_done, date_done,
            #         ccd_done) in used_flats:
            #     if (date == date_done and field_id == field_id_done and
            #             ccd == ccd_done):
            #         # This field has been taken care of using dome flats
            #         done = True
            #         break
            # if done:
            #     continue
            # Only keep files that used sky lines for throughput calibration
            group = [fits for fits in group
                     if fits.reduce_options()['TPMETH'] in
                     ('SKYFLUX(MED)', 'SKYFLUX(COR)')]
            if len(group) <= 1:
                # Can't do anything if there's only one file available, or none
                continue
            path_list = [fits.reduced_path for fits in group]
            edited_list = make_clipped_thput_files(
                path_list, overwrite=overwrite, edit_all=True)
            for fits, edited in zip(group, edited_list):
                if edited:
                    rereduce.append(fits)
        reduced_files = self.reduce_file_iterable(
            rereduce, throughput_method='external', overwrite=True)
        return reduced_files

    def derive_transfer_function(self, 
            overwrite=False, model_name='ref_centre_alpha_dist_circ_hdratm', 
            smooth='spline', **kwargs):
        """Derive flux calibration transfer functions and save them."""
        inputs_list = []
        for fits in self.files(ndf_class='MFOBJECT', do_not_use=False,
                               spectrophotometric=True, ccd='ccd_1', **kwargs):
            if not overwrite:
                hdulist = pf.open(fits.reduced_path)
                try:
                    hdu = hdulist['FLUX_CALIBRATION']
                except KeyError:
                    # Hasn't been done yet. Close the file and carry on.
                    hdulist.close()
                else:
                    # Has been done. Close the file and skip to the next one.
                    hdulist.close()
                    continue
            fits_2 = self.other_arm(fits)
            path_pair = (fits.reduced_path, fits_2.reduced_path)
            if fits.epoch < 2013.0:
                # SAMI v1 had awful throughput at blue end of blue, need to
                # trim that data
                n_trim = 3
            else:
                n_trim = 0
            inputs_list.append({'path_pair': path_pair, 'n_trim': n_trim, 
                                'model_name': model_name, 'smooth': smooth})
        with self.patch_if_demo(
                'sami.dr.fluxcal2.derive_transfer_function',
                fake_derive_transfer_function):
            self.map(derive_transfer_function_pair, inputs_list)
        return

    def combine_transfer_function(self, overwrite=False, **kwargs):
        """Combine and save transfer functions from multiple files."""
        # First sort the spectrophotometric files into date/field/CCD/name 
        # groups. Wouldn't need name except that currently different stars
        # are on different units; remove the name matching when that's
        # sorted.
        groups = self.group_files_by(('date', 'field_id', 'ccd', 'name'),
            ndf_class='MFOBJECT', do_not_use=False,
            spectrophotometric=True, **kwargs)
        # Now combine the files within each group
        for fits_list in groups.values():
            path_list = [fits.reduced_path for fits in fits_list]
            path_out = os.path.join(os.path.dirname(path_list[0]),
                                    'TRANSFERcombined.fits')
            if overwrite or not os.path.exists(path_out):
                print 'Combining files to create', path_out
                fluxcal2.combine_transfer_functions(path_list, path_out)
                # Run the QC throughput measurement
                self.qc_throughput_spectrum(path_out)
            # Copy the file into all required directories
            done = [os.path.dirname(path_list[0])]
            for path in path_list:
                if os.path.dirname(path) not in done:
                    path_copy = os.path.join(os.path.dirname(path),
                                             'TRANSFERcombined.fits')
                    done.append(os.path.dirname(path_copy))
                    if overwrite or not os.path.exists(path_copy):
                        print 'Copying combined file to', path_copy
                        shutil.copy2(path_out, path_copy)
            self.update_checks('FLX', fits_list, False)
        return

    def flux_calibrate(self, overwrite=False, **kwargs):
        """Apply flux calibration to object frames."""
        for fits in self.files(ndf_class='MFOBJECT', do_not_use=False,
                               spectrophotometric=False, **kwargs):
            fits_spectrophotometric = self.matchmaker(fits, 'fcal')
            if fits_spectrophotometric is None:
                # Try again with less strict criteria
                fits_spectrophotometric = self.matchmaker(fits, 'fcal_loose')
                if fits_spectrophotometric is None:
                    raise MatchException('No matching flux calibrator found ' +
                                         'for ' + fits.filename)
            if overwrite or not os.path.exists(fits.fluxcal_path):
                print 'Flux calibrating file:', fits.reduced_path
                if os.path.exists(fits.fluxcal_path):
                    os.remove(fits.fluxcal_path)
                path_transfer_fn = os.path.join(
                    fits_spectrophotometric.reduced_dir,
                    'TRANSFERcombined.fits')
                fluxcal2.primary_flux_calibrate(
                    fits.reduced_path,
                    fits.fluxcal_path,
                    path_transfer_fn)
        return

    def telluric_correct(self, overwrite=False, model_name=None, **kwargs):
        """Apply telluric correction to object frames."""
        # First make the list of file pairs to correct
        inputs_list = []
        for fits_2 in self.files(ndf_class='MFOBJECT', do_not_use=False,
                                 spectrophotometric=False, ccd='ccd_2', 
                                 **kwargs):
            if os.path.exists(fits_2.telluric_path) and not overwrite:
                # Already been done; skip to the next file
                continue
            fits_1 = self.other_arm(fits_2)
            if fits_2.epoch < 2013.0:
                # SAMI v1 had awful throughput at blue end of blue, need to
                # trim that data.
                n_trim = 3
                # Also get telluric shape from primary standard
                use_PS = True
                fits_spectrophotometric = self.matchmaker(fits_2, 'fcal')
                if fits_spectrophotometric is None:
                    # Try again with less strict criteria
                    fits_spectrophotometric = self.matchmaker(
                        fits_2, 'fcal_loose')
                    if fits_spectrophotometric is None:
                        raise MatchException('No matching flux calibrator ' + 
                                             'found for ' + fits_2.filename)
                PS_spec_file = os.path.join(
                    fits_spectrophotometric.reduced_dir,
                    'TRANSFERcombined.fits')
                # For September 2012, secondary stars were often not in the
                # hexabundle at all, so use the theoretical airmass scaling
                if fits_2.epoch < 2012.75:
                    scale_PS_by_airmass = True
                else:
                    scale_PS_by_airmass = False
                # Also constrain the zenith distance in fitting the star
                if model_name is None:
                    model_name_out = 'ref_centre_alpha_circ_hdratm'
                else:
                    model_name_out = model_name
            else:
                # These days everything is hunkydory
                n_trim = 0
                use_PS = False
                PS_spec_file = None
                scale_PS_by_airmass = False
                if model_name is None:
                    model_name_out = 'ref_centre_alpha_dist_circ_hdratm'
                else:
                    model_name_out = model_name
            inputs_list.append({
                'fits_1': fits_1,
                'fits_2': fits_2,
                'n_trim': n_trim,
                'use_PS': use_PS,
                'scale_PS_by_airmass': scale_PS_by_airmass,
                'PS_spec_file': PS_spec_file,
                'model_name': model_name_out})
        # Now send this list to as many cores as we are using
        # Limit this to 10, because of semaphore issues I don't understand
        old_n_cpu = self.n_cpu
        if old_n_cpu > 10:
            self.n_cpu = 10
        with self.patch_if_demo(
                'sami.dr.telluric.derive_transfer_function',
                fake_derive_transfer_function):
            done_list = self.map(telluric_correct_pair, inputs_list)
        self.n_cpu = old_n_cpu
        # Mark telluric corrections as not checked
        fits_2_list = [inputs['fits_2'] for inputs, done in 
                       zip(inputs_list, done_list) if done]
        self.update_checks('TEL', fits_2_list, False)
        for inputs in [inputs for inputs, done in
                       zip(inputs_list, done_list) if done]:
            # Copy the FWHM measurement to the QC header
            self.qc_seeing(inputs['fits_1'])
            self.qc_seeing(inputs['fits_2'])
        return

    def get_stellar_photometry(self, refresh=False):
        """Get photometry of stars, with help from the user."""
        if refresh:
            catalogue = None
        else:
            catalogue = read_stellar_mags()
        new = get_sdss_stellar_mags(self, catalogue=catalogue)
        if not new:
            # No new magnitudes were downloaded
            return
        path_in = raw_input('Enter the path to the downloaded file:\n')
        idx = 1
        path_out = 'standards/secondary/sdss_stellar_mags_{}.csv'.format(idx)
        while os.path.exists(path_out):
            idx += 1
            path_out = (
                'standards/secondary/sdss_stellar_mags_{}.csv'.format(idx))
        shutil.move(path_in, path_out)
        return

    def scale_frames(self, overwrite=False, **kwargs):
        """Scale individual RSS frames to the secondary standard flux."""
        # First make the list of file pairs to scale
        inputs_list = []
        for fits_2 in self.files(ndf_class='MFOBJECT', do_not_use=False,
                                 spectrophotometric=False, ccd='ccd_2', 
                                 telluric_corrected=True, **kwargs):
            if (not overwrite and 'RESCALE' in 
                    pf.getheader(fits_2.telluric_path, 'FLUX_CALIBRATION')):
                # Already been done; skip to the next file
                continue
            fits_1 = self.other_arm(fits_2)
            inputs_list.append((fits_1.telluric_path, fits_2.telluric_path))
        self.map(scale_frame_pair, inputs_list)
        # Measure the relative atmospheric transmission
        for (path_1, path_2) in inputs_list:
            self.qc_throughput_frame(path_1)
            self.qc_throughput_frame(path_2)
        return

    def measure_offsets(self, overwrite=False, min_exposure=599.0, name='main',
                        ccd='both', **kwargs):
        """Measure the offsets between dithered observations."""
        if ccd == 'both':
            ccd_measure = 'ccd_2'
            copy_to_other_arm = True
        else:
            ccd_measure = ccd
            copy_to_other_arm = False
        groups = self.group_files_by(
            'field_id', ndf_class='MFOBJECT', do_not_use=False,
            reduced=True, min_exposure=min_exposure, name=name, ccd=ccd_measure,
            **kwargs)
        complete_groups = []
        for key, fits_list in groups.items():
            fits_list_other_arm = [self.other_arm(fits) for fits in fits_list]
            if overwrite:
                complete_groups.append(
                    (key, fits_list, copy_to_other_arm, fits_list_other_arm))
                continue
            for fits in fits_list:
                # This loop checks each fits file and adds the group to the
                # complete list if *any* of them are missing the ALIGNMENT HDU
                try:
                    pf.getheader(best_path(fits), 'ALIGNMENT')
                except KeyError:
                    # No previous measurement, so we need to do this group
                    complete_groups.append(
                        (key, fits_list, copy_to_other_arm, 
                         fits_list_other_arm))
                    break
        with self.patch_if_demo('sami.manager.find_dither', fake_find_dither):
            self.map(measure_offsets_group, complete_groups)
        for group in complete_groups:
            self.update_checks('ALI', group[1], False)
        return

    def cube(self, overwrite=False, min_exposure=599.0, name='main', 
<<<<<<< HEAD
             star_only=False, drop_factor=None, tag='', update_tol=0.02,
             **kwargs):
=======
             star_only=False, drop_factor=None, tag='', update_tol=0.1,
             size_of_grid=50, output_pix_size_arcsec=0.5, **kwargs):
>>>>>>> 1a065057
        """Make datacubes from the given RSS files."""
        groups = self.group_files_by(
            ['field_id', 'ccd'], ndf_class='MFOBJECT', do_not_use=False,
            reduced=True, min_exposure=min_exposure, name=name, **kwargs)
        # Add in the root path as well, so that cubing puts things in the 
        # right place
        cubed_root = os.path.join(self.root, 'cubed')
        inputs_list = []
        for (field_id, ccd), fits_list in groups.items():
            path_list = [best_path(fits) for fits in fits_list]
            if star_only:
                objects = [
                    pf.getval(path_list[0], 'STDNAME', 'FLUX_CALIBRATION')]
            else:
                objects = get_object_names(path_list[0])
            if drop_factor is None:
                if fits_list[0].epoch < 2013.0:
                    # Large pitch of pilot data requires a larger drop size
                    drop_factor = 0.75
                else:
                    drop_factor = 0.5
            for name in objects:
                inputs_list.append(
                    (field_id, ccd, path_list, name, cubed_root, drop_factor,
                     tag, update_tol, size_of_grid, output_pix_size_arcsec,
                     overwrite))
        # Send the cubing tasks off to multiple CPUs
        with self.patch_if_demo('sami.manager.dithered_cubes_from_rss_wrapper',
                                fake_dithered_cube_from_rss_wrapper):
            self.map(cube_object, inputs_list)

        # groups = [(key, fits_list, cubed_root, overwrite, star_only) 
        #           for key, fits_list in groups.items()]
        # # Send the cubing tasks off to multiple CPUs
        # with self.patch_if_demo('sami.manager.dithered_cubes_from_rss_list',
        #                         fake_dithered_cubes_from_rss_list):
        #     self.map(cube_group, groups)
        # Mark all cubes as not checked. Ideally would only mark those that
        # actually exist. Maybe set dithered_cubes_from_rss_list to return a 
        # list of those it created?
        for fits_list in groups.values():
            self.update_checks('CUB', [fits_list[0]], False)
        return
        
    def scale_cubes(self, overwrite=False, min_exposure=599.0, name='main',
                    **kwargs):
        """Scale datacubes based on the stellar g magnitudes."""
        groups = self.group_files_by(
            'field_id', ccd='ccd_1', ndf_class='MFOBJECT', do_not_use=False,
            reduced=True, min_exposure=min_exposure, name=name, **kwargs)
        input_list = []
        for (field_id, ), fits_list in groups.items():
            table = pf.getdata(fits_list[0].reduced_path, 'FIBRES_IFU')
            objects = table['NAME'][table['TYPE'] == 'P']
            objects = np.unique(objects).tolist()
            for name in objects:
                if telluric.is_star(name):
                    break
            else:
                raise ValueError('No star found in field: ' + field_id)
            star = name
            objects.remove(star)
            star_path_pair = [
                self.cubed_path(star, arm, len(fits_list), field_id,
                                exists=True)
                for arm in ('blue', 'red')]
            if star_path_pair[0] is None or star_path_pair[1] is None:
                continue
            if not overwrite:
                # Need to check if the scaling has already been done
                try:
                    [pf.getval(path, 'RESCALE') for path in star_path_pair]
                except KeyError:
                    pass
                else:
                    continue
            object_path_pair_list = [
                [self.cubed_path(name, arm, len(fits_list), field_id,
                                 exists=True)
                 for arm in ('blue', 'red')]
                for name in objects]
            object_path_pair_list = [
                pair for pair in object_path_pair_list if None not in pair]
            input_list.append((star_path_pair, object_path_pair_list, star))
        with self.patch_if_demo('sami.manager.stellar_mags_cube_pair',
                                fake_stellar_mags_cube_pair):
            self.map(scale_cubes_field, input_list)
        return

    def record_dust(self, overwrite=False, min_exposure=599.0, name='main',
                    **kwargs):
        """Record information about dust in the output datacubes."""
        groups = self.group_files_by(
            'field_id', ccd='ccd_1', ndf_class='MFOBJECT', do_not_use=False,
            reduced=True, min_exposure=min_exposure, name=name, **kwargs)
        for (field_id, ), fits_list in groups.items():
            table = pf.getdata(fits_list[0].reduced_path, 'FIBRES_IFU')
            objects = table['NAME'][table['TYPE'] == 'P']
            objects = np.unique(objects).tolist()
            for name in objects:
                for arm in ('blue', 'red'):
                    path = self.cubed_path(name, arm, len(fits_list), field_id,
                                           exists=True)
                    if path:
                        dust.dustCorrectSAMICube(path, overwrite=overwrite)
        return
            
    def gzip_cubes(self, overwrite=False, min_exposure=599.0, name='main',
                   star_only=False, **kwargs):
        """Gzip the final datacubes."""
        groups = self.group_files_by(
            ['field_id', 'ccd'], ndf_class='MFOBJECT', do_not_use=False,
            reduced=True, min_exposure=min_exposure, name=name, **kwargs)
        input_list = []
        for (field_id, ccd), fits_list in groups.items():
            if ccd == 'ccd_1':
                arm = 'blue'
            else:
                arm = 'red'
            if star_only:
                objects = [pf.getval(fits_list[0].fcal_path, 'STDNAME', 
                                     'FLUX_CALIBRATION')]
            else:
                table = pf.getdata(fits_list[0].reduced_path, 'FIBRES_IFU')
                objects = table['NAME'][table['TYPE'] == 'P']
                objects = np.unique(objects).tolist()
            for obj in objects:
                input_path = os.path.join(
                    self.abs_root, 'cubed', obj,
                    obj+'_'+arm+'_'+str(len(fits_list))+'_'+field_id+'.fits')
                if os.path.exists(input_path):
                    output_path = input_path + '.gz'
                    if os.path.exists(output_path) and overwrite:
                        os.remove(output_path)
                    if not os.path.exists(output_path):
                        input_list.append(input_path)
        with self.patch_if_demo('sami.manager.gzip', fake_gzip):
            self.map(gzip_wrapper, input_list)
        return

    def reduce_all(self, overwrite=False, **kwargs):
        """Reduce everything, in order. Don't use unless you're sure."""
        self.reduce_bias(overwrite)
        self.combine_bias(overwrite)
        self.reduce_dark(overwrite)
        self.combine_dark(overwrite)
        self.reduce_lflat(overwrite)
        self.combine_lflat(overwrite)
        self.make_tlm(overwrite, **kwargs)
        self.reduce_arc(overwrite, **kwargs)
        self.reduce_fflat(overwrite, **kwargs)
        self.reduce_sky(overwrite, **kwargs)
        self.reduce_object(overwrite, **kwargs)
        self.derive_transfer_function(overwrite, **kwargs)
        self.combine_transfer_function(overwrite, **kwargs)
        self.flux_calibrate(overwrite, **kwargs)
        self.telluric_correct(overwrite, **kwargs)
        self.scale_frames(overwrite, **kwargs)
        self.measure_offsets(overwrite, **kwargs)
        self.cube(overwrite, **kwargs)
        self.scale_cubes(overwrite, **kwargs)
        return

    def ensure_qc_hdu(self, path, name='QC'):
        """Ensure that the file has a QC HDU."""
        hdulist = pf.open(path, 'update')
        try:
            hdulist[name]
        except KeyError:
            # QC HDU doesn't exist, so make one
            hdu = pf.ImageHDU(name=name)
            hdulist.append(hdu)
            hdulist.flush()
        hdulist.close()
        return

    def qc_seeing(self, fits):
        """Copy the FWHM over the QC header."""
        self.ensure_qc_hdu(fits.telluric_path)
        hdulist = pf.open(fits.telluric_path, 'update')
        source_header = hdulist['FLUX_CALIBRATION'].header
        header = hdulist['QC'].header
        header['FWHM'] = source_header['FWHM'], source_header.comments['FWHM']
        hdulist.flush()
        hdulist.close()

    def qc_sky(self, fits):
        """Run QC check on sky subtraction accuracy and save results."""
        results = sky_residuals(fits.reduced_path)
        for key, value in results.items():
            if not np.isfinite(value):
                results[key] = -9999
        self.ensure_qc_hdu(fits.reduced_path)
        hdulist = pf.open(fits.reduced_path, 'update')
        header = hdulist['QC'].header
        header['SKYMDCOF'] = (
            results['med_frac_skyres_cont'],
            'Median continuum fractional sky residual')
        header['SKYMDLIF'] = (
            results['med_frac_skyres_line'],
            'Median line fractional sky residual')
        header['SKYMDCOA'] = (
            results['med_skyflux_cont'],
            'Median continuum absolute sky residual')
        header['SKYMDLIA'] = (
            results['med_skyflux_line'],
            'Median line absolute sky residual')
        header['SKYMNCOF'] = (
            results['mean_frac_skyres_cont'],
            'Mean continuum fractional sky residual')
        header['SKYMNLIF'] = (
            results['mean_frac_skyres_line'],
            'Mean line fractional sky residual')
        header['SKYMNCOA'] = (
            results['mean_skyflux_cont'],
            'Mean continuum absolute sky residual')
        header['SKYMNLIA'] = (
            results['mean_skyflux_line'],
            'Mean line absolute sky residual')
        hdulist.flush()
        hdulist.close()
        return

    def qc_throughput_spectrum(self, path):
        """Save the throughput function for a TRANSFERcombined file."""
        absolute_throughput = throughput(path)
        # Check the CCD and date for this file
        file_input = pf.getval(path, 'ORIGFILE', 1)
        path_input = os.path.join(
            self.fits_file(file_input[:10]).reduced_dir, file_input)
        detector = pf.getval(path_input, 'DETECTOR')
        epoch = pf.getval(path_input, 'EPOCH')
        # Load mean throughput function for that CCD
        path_list = (glob('standards/throughput/mean_throughput_' +
                          detector + '.fits') + 
                     glob('standards/throughput/mean_throughput_' + 
                          detector + '_*.fits'))
        for path_mean in path_list:
            hdulist_mean = pf.open(path_mean)
            header = hdulist_mean[0].header
            if (('DATESTRT' not in header or
                 epoch >= header['DATESTRT']) and
                ('DATEFNSH' not in header or
                 epoch <= header['DATEFNSH'])):
                # This file is suitable for use
                found_mean = True
                mean_throughput = hdulist_mean[0].data
                hdulist_mean.close()
                break
            hdulist_mean.close()
        else:
            print 'Warning: No mean throughput file found for QC checks.'
            found_mean = False
        if found_mean:
            relative_throughput = absolute_throughput / mean_throughput
            data = np.vstack((absolute_throughput, relative_throughput))
            median_relative_throughput = np.median(relative_throughput)
        else:
            data = absolute_throughput
        hdulist = pf.open(path, 'update')
        hdulist.append(pf.ImageHDU(data, name='THROUGHPUT'))
        if found_mean:
            hdulist['THROUGHPUT'].header['MEDRELTH'] = (
                median_relative_throughput, 'Median relative throughput')
            hdulist['THROUGHPUT'].header['PATHMEAN'] = (
                path_mean, 'File used to define mean throughput')
        hdulist.flush()
        hdulist.close()
        return

    def qc_throughput_frame(self, path):
        """Calculate and save the relative throughput for an object frame."""
        try:
            median_relative_throughput = (
                pf.getval(pf.getval(path, 'FCALFILE'),
                          'MEDRELTH', 'THROUGHPUT') / 
                pf.getval(path, 'RESCALE', 'FLUX_CALIBRATION'))
        except KeyError:
            # Not all the data is available
            print 'Warning: Not all data required to calculate transmission is available.'
            return
        self.ensure_qc_hdu(path)
        hdulist = pf.open(path, 'update')
        header = hdulist['QC'].header
        header['TRANSMIS'] = (
            median_relative_throughput, 'Relative transmission')
        hdulist.flush()
        hdulist.close()
        return

    def qc_summary(self, min_exposure=599.0, ccd='ccd_1', **kwargs):
        """Print a summary of the QC information available."""
        text = 'QC summary table\n'
        text += '='*75+'\n'
        text += 'Use space bar and cursor keys to move up and down; q to quit.\n'
        text += 'If one file in a pair is disabled it is marked with a +\n'
        text += 'If both are disabled it is marked with a *\n'
        text += '\n'
        for (field_id,), fits_list in self.group_files_by(
                'field_id', ndf_class='MFOBJECT', min_exposure=min_exposure,
                ccd=ccd, **kwargs).items():
            text += '+'*75+'\n'
            text += field_id+'\n'
            text += '-'*75+'\n'
            text += 'File        Exposure  FWHM (")  Transmission  Sky residual\n'
            for fits in fits_list:
                fwhm = '       -'
                transmission = '           -'
                sky_residual = '           -'
                try:
                    header = pf.getheader(best_path(fits), 'QC')
                except (IOError, KeyError):
                    pass
                else:
                    if 'FWHM' in header:
                        fwhm = '{:8.2f}'.format(header['FWHM'])
                    if 'TRANSMIS' in header:
                        transmission = '{:12.3f}'.format(header['TRANSMIS'])
                    if 'SKYMDCOF' in header:
                        sky_residual = '{:12.3f}'.format(header['SKYMDCOF'])
                fits_2 = self.other_arm(fits)
                if fits.do_not_use and fits_2.do_not_use:
                    disabled_flag = '*'
                elif fits.do_not_use or fits_2.do_not_use:
                    disabled_flag = '+'
                else:
                    disabled_flag = ' '
                text += '{} {}{} {:8d}  {}  {}  {}\n'.format(
                    fits.filename[:5], fits.filename[6:10], disabled_flag,
                    int(fits.exposure), fwhm, transmission, sky_residual)
            text += '+'*75+'\n'
            text += '\n'
        pager(text)
        return

    def reduce_file(self, fits, overwrite=False, tlm=False,
                    leave_reduced=False):
        """Select appropriate options and reduce the given file.

        For MFFFF files, if tlm is True then a tramline map is produced; if it
        is false then a full reduction is done. If tlm is True and leave_reduced
        is false, then any reduced MFFFF produced as a side-effect will be
        removed.

        Returns True if the file was reduced; False otherwise."""
        target = self.target_path(fits, tlm=tlm)
        if os.path.exists(target) and not overwrite:
            # File to be created already exists, abandon this.
            return False
        options = self.tdfdr_options(fits, tlm=tlm)
        # All options have been set, so run 2dfdr
        tdfdr.run_2dfdr_single(fits, self.idx_files[fits.ccd], 
                               options=options, cwd=self.cwd)
        if (fits.ndf_class == 'MFFFF' and tlm and not leave_reduced and
            os.path.exists(fits.reduced_path)):
            os.remove(fits.reduced_path)
        return True

    def tdfdr_options(self, fits, throughput_method='default', tlm=False):
        """Set the 2dfdr reduction options for this file."""
        options = []
        if fits.ccd == 'ccd_2':
            if fits.exposure >= self.min_exposure_for_sky_wave:
                # Adjust wavelength calibration of red frames using sky lines
                options.extend(['-SKYSCRUNCH', '1'])
            else:
                options.extend(['-SKYSCRUNCH', '0'])
            # Turn off bias and dark subtraction
            options.extend(['-USEBIASIM', '0', '-USEDARKIM', '0'])
        if fits.ndf_class == 'BIAS':
            files_to_match = []
        elif fits.ndf_class == 'DARK':
            files_to_match = ['bias']
        elif fits.ndf_class == 'LFLAT':
            files_to_match = ['bias', 'dark']
        elif fits.ndf_class == 'MFFFF' and tlm:
            files_to_match = ['bias', 'dark', 'lflat']
        elif fits.ndf_class == 'MFARC':
            files_to_match = ['bias', 'dark', 'lflat', 'tlmap']
        elif fits.ndf_class == 'MFFFF' and not tlm:
            if fits.lamp == 'Flap':
                # Flap flats should use their own tramline maps, not those
                # generated by dome flats
                files_to_match = ['bias', 'dark', 'lflat', 'tlmap_flap', 
                                  'wavel']
            else:
                files_to_match = ['bias', 'dark', 'lflat', 'tlmap', 'wavel']
        elif fits.ndf_class == 'MFSKY':
            files_to_match = ['bias', 'dark', 'lflat', 'tlmap', 'wavel',
                              'fflat']
        elif fits.ndf_class == 'MFOBJECT':
            if throughput_method == 'default':
                files_to_match = ['bias', 'dark', 'lflat', 'tlmap', 'wavel',
                                  'fflat', 'thput']
                options.extend(['-TPMETH', 'OFFSKY'])
            elif throughput_method == 'external':
                files_to_match = ['bias', 'dark', 'lflat', 'tlmap', 'wavel',
                                  'fflat']
                options.extend(['-TPMETH', 'OFFSKY'])
                options.extend(['-THPUT_FILENAME',
                                'thput_'+fits.reduced_filename])
            elif throughput_method == 'skylines':
                if fits.exposure >= self.min_exposure_for_throughput:
                    files_to_match = ['bias', 'dark', 'lflat', 'tlmap', 'wavel',
                                      'fflat']
                    options.extend(['-TPMETH', 'SKYFLUX(MED)'])
                else:
                    files_to_match = ['bias', 'dark', 'lflat', 'tlmap', 'wavel',
                                      'fflat', 'thput_object']
                    options.extend(['-TPMETH', 'OFFSKY'])
        else:
            raise ValueError('Unrecognised NDF_CLASS: '+fits.ndf_class)
        # Remove unnecessary files from files_to_match
        if 'bias' in files_to_match and '-USEBIASIM' in options:
            if options[options.index('-USEBIASIM') + 1] == '0':
                files_to_match.remove('bias')
        if 'dark' in files_to_match and '-USEDARKIM' in options:
            if options[options.index('-USEDARKIM') + 1] == '0':
                files_to_match.remove('dark')
        if 'lflat' in files_to_match and '-USEFLATIM' in options:
            if options[options.index('-USEFLATIM') + 1] == '0':
                files_to_match.remove('lflat')
        # Disable bias/dark/lflat if they're not being used
        # If you don't, 2dfdr might barf
        if 'bias' not in files_to_match and '-USEBIASIM' not in options:
            options.extend(['-USEBIASIM', '0'])
        if 'dark' not in files_to_match and '-USEDARKIM' not in options:
            options.extend(['-USEDARKIM', '0'])
        if 'lflat' not in files_to_match and '-USEFLATIM' not in options:
            options.extend(['-USEFLATIM', '0'])
        for match_class in files_to_match:
            filename_match = self.match_link(fits, match_class)
            if filename_match is None:
                # What to do if no match was found
                if match_class == 'bias':
                    print ('Warning: Bias frame not found. '
                           'Turning off bias subtraction for '+fits.filename)
                    options.extend(['-USEBIASIM', '0'])
                    continue
                elif match_class == 'dark':
                    print ('Warning: Dark frame not found. '
                           'Turning off dark subtraction for '+fits.filename)
                    options.extend(['-USEDARKIM', '0'])
                    continue
                elif match_class == 'lflat':
                    print ('Warning: LFlat frame not found. '
                           'Turning off LFlat division for '+fits.filename)
                    options.extend(['-USEFLATIM', '0'])
                    continue
                elif match_class == 'thput':
                    # Try to find a fake MFSKY made from a dome flat
                    filename_match = self.match_link(fits, 'thput_fflat')
                    if filename_match is None:
                        if fits.exposure < self.min_exposure_for_throughput:
                            # Try to find a suitable object frame instead
                            filename_match = self.match_link(
                                fits, 'thput_object')
                            # Really run out of options here
                            if filename_match is None:
                                # Still nothing
                                print ('Warning: Offsky (or substitute) frame '
                                       'not found. Turning off throughput '
                                       'calibration for '+fits.filename)
                                options.extend(['-THRUPUT', '0'])
                                continue
                        else:
                            # This is a long exposure, so use the sky lines
                            options[options.index('-TPMETH') + 1] = (
                                'SKYFLUX(MED)')
                elif match_class == 'tlmap':
                    # Try with looser criteria
                    filename_match = self.match_link(fits, 'tlmap_loose')
                    if filename_match is None:
                        # Try using a flap flat instead
                        filename_match = self.match_link(fits, 'tlmap_flap')
                        if filename_match is None:
                            # Try with looser criteria
                            filename_match = self.match_link(
                                fits, 'tlmap_flap_loose')
                            if filename_match is None:
                                # Still nothing. Raise an exception
                                raise MatchException(
                                    'No matching tlmap found for ' + 
                                    fits.filename)
                            else:
                                print ('Warning: No good flat found for TLM. '
                                    'Using flap flat from different field '
                                    'for ' + fits.filename)
                        else:
                            print ('Warning: No dome flat found for TLM. '
                                'Using flap flat instead for ' + fits.filename)
                    else:
                        print ('Warning: No matching flat found for TLM. '
                            'Using flat from different field for ' + 
                            fits.filename)
                elif match_class == 'fflat':
                    # Try with looser criteria
                    filename_match = self.match_link(fits, 'fflat_loose')
                    if filename_match is None:
                        # Try using a flap flat instead
                        filename_match = self.match_link(fits, 'fflat_flap')
                        if filename_match is None:
                            # Try with looser criteria
                            filename_match = self.match_link(
                                fits, 'fflat_flap_loose')
                            if filename_match is None:
                                # Still nothing. Raise an exception
                                raise MatchException(
                                    'No matching fflat found for ' + 
                                    fits.filename)
                            else:
                                print ('Warning: No good flat found for '
                                    'flat fielding. '
                                    'Using flap flat from different field '
                                    'for ' + fits.filename)
                        else:
                            print ('Warning: No dome flat found for flat '
                                'fielding. '
                                'Using flap flat instead for ' + fits.filename)
                    else:
                        print ('Warning: No matching flat found for flat '
                            'fielding. '
                            'Using flat from different field for ' + 
                            fits.filename)
                elif match_class == 'wavel':
                    # Try with looser criteria
                    filename_match = self.match_link(fits, 'wavel_loose')
                    if filename_match is None:
                        # Still nothing. Raise an exception
                        raise MatchException('No matching wavel found for ' +
                                             fits.filename)
                    else:
                        print ('Warning: No good arc found for wavelength '
                               'solution. Using arc from different field '
                               'for ' + fits.filename)
                else:
                    # Anything else missing is fatal
                    raise MatchException('No matching ' + match_class +
                                         ' found for ' + fits.filename)
            if filename_match is not None:
                # Note we can't use else for the above line, because
                # filename_match might have changed
                # Make sure that 2dfdr gets the correct option names
                if match_class == 'tlmap_flap':
                    match_class = 'tlmap'
                elif match_class == 'thput_object':
                    match_class = 'thput'
                options.extend(['-'+match_class.upper()+'_FILENAME',
                                filename_match])
        return options        

    def run_2dfdr_auto(self, dirname):
        """Run 2dfdr in auto mode in the specified directory."""
        # First find a file in that directory to get the date and ccd
        for fits in self.file_list:
            if os.path.realpath(dirname) == os.path.realpath(fits.reduced_dir):
                date_ccd = fits.filename[:6]
                break
        else:
            # No known files in that directory, best not do anything
            return
        with self.visit_dir(dirname):
            # Make the 2dfdr AutoScript
            script = ['AutoScript:SetAutoUpdate ' + date_ccd,
                      'AutoScript:InvokeButton .auto.buttons.update',
                      'AutoScript:InvokeButton .auto.buttons.start']
            script_filename = '2dfdr_script.tcl'
            f_script = open(script_filename, 'w')
            f_script.write('\n'.join(script))
            f_script.close()
            # Run 2dfdr
            idx_file = self.idx_files[date_ccd[-1]]
            command = ['drcontrol',
                       idx_file,
                       '-AutoScript',
                       '-ScriptName',
                       script_filename]
            print 'Running 2dfdr in', dirname
            with open(os.devnull, 'w') as f:
                subprocess.call(command, stdout=f)
            # Clean up
            os.remove(script_filename)
        return

    def run_2dfdr_combine(self, file_iterable, output_path):
        """Use 2dfdr to combine the specified FITS files."""
        input_path_list = [fits.reduced_path for fits in file_iterable]
        print 'Combining files to create', output_path
        tdfdr.run_2dfdr_combine(
            input_path_list, output_path, unique_imp_scratch=True, 
            return_to=self.cwd, restore_to=self.imp_scratch, 
            scratch_dir=self.scratch_dir)
        return

    def files(self, ndf_class=None, date=None, plate_id=None,
              plate_id_short=None, field_no=None, field_id=None,
              ccd=None, exposure_str=None, do_not_use=None,
              min_exposure=None, max_exposure=None,
              reduced_dir=None, reduced=None, copy_reduced=None,
              tlm_created=None, flux_calibrated=None, telluric_corrected=None,
              spectrophotometric=None, name=None, lamp=None,
              central_wavelength=None):
        """Generator for FITS files that satisfy requirements."""
        for fits in self.file_list:
            if fits.ndf_class is None:
                continue
            if ((ndf_class is None or fits.ndf_class in ndf_class) and
                (date is None or fits.date in date) and
                (plate_id is None or fits.plate_id in plate_id) and
                (plate_id_short is None or
                 fits.plate_id_short in plate_id_short) and
                (field_no is None or fits.field_no == field_no) and
                (field_id is None or fits.field_id in field_id) and
                (ccd is None or fits.ccd in ccd) and
                (exposure_str is None or fits.exposure_str in exposure_str) and
                (do_not_use is None or fits.do_not_use == do_not_use) and
                (min_exposure is None or fits.exposure >= min_exposure) and
                (max_exposure is None or fits.exposure <= max_exposure) and
                (reduced_dir is None or
                 os.path.realpath(reduced_dir) ==
                 os.path.realpath(fits.reduced_dir)) and
                (reduced is None or
                 (reduced and os.path.exists(fits.reduced_path)) or
                 (not reduced and not os.path.exists(fits.reduced_path))) and
                (copy_reduced is None or
                 (copy_reduced and os.path.exists(
                    self.copy_path(fits.reduced_path))) or
                 (not copy_reduced and not os.path.exists(
                    self.copy_path(fits.reduced_path)))) and
                (tlm_created is None or
                 (tlm_created and hasattr(fits, 'tlm_path') and
                  os.path.exists(fits.tlm_path)) or
                 (not tlm_created and hasattr(fits, 'tlm_path') and
                  not os.path.exists(fits.tlm_path))) and
                (flux_calibrated is None or
                 (flux_calibrated and hasattr(fits, 'fluxcal_path') and
                  os.path.exists(fits.fluxcal_path)) or
                 (not flux_calibrated and hasattr(fits, 'fluxcal_path') and
                  not os.path.exists(fits.fluxcal_path))) and
                (telluric_corrected is None or
                 (telluric_corrected and hasattr(fits, 'telluric_path') and
                  os.path.exists(fits.telluric_path)) or
                 (not telluric_corrected and hasattr(fits, 'telluric_path') and
                  not os.path.exists(fits.telluric_path))) and
                (spectrophotometric is None or
                 (hasattr(fits, 'spectrophotometric') and
                  (fits.spectrophotometric == spectrophotometric))) and
                (name is None or 
                 (fits.name is not None and fits.name in name)) and
                (lamp is None or fits.lamp == lamp) and
                (central_wavelength is None or 
                 fits.central_wavelength == central_wavelength)):
                yield fits
        return

    def group_files_by(self, keys, **kwargs):
        """Return a dictionary of FITSFile objects grouped by the keys."""
        if isinstance(keys, str):
            keys = [keys]
        groups = defaultdict(list)
        for fits in self.files(**kwargs):
            combined_key = []
            for key in keys:
                combined_key.append(getattr(fits, key))
            combined_key = tuple(combined_key)
            groups[combined_key].append(fits)
        return groups

    def ccds(self, do_not_use=False):
        """Generator for ccd names in the data."""
        ccd_list = []
        for fits in self.files(do_not_use=do_not_use):
            if fits.ccd not in ccd_list:
                ccd_list.append(fits.ccd)
                yield fits.ccd
        return

    def reduced_dirs(self, dir_type=None, **kwargs):
        """Generator for reduced directories containing particular files."""
        reduced_dir_list = []
        if dir_type is None:
            ndf_class = None
            spectrophotometric = None
        else:
            ndf_class = {'bias': 'BIAS',
                         'dark': 'DARK',
                         'lflat': 'LFLAT',
                         'calibrators': ['MFFFF', 'MFARC', 'MFSKY'],
                         'object': 'MFOBJECT',
                         'mffff': 'MFFFF',
                         'mfarc': 'MFARC',
                         'mfsky': 'MFSKY',
                         'mfobject': 'MFOBJECT',
                         'spectrophotometric': 'MFOBJECT'}[dir_type.lower()]
            if dir_type == 'spectrophotometric':
                spectrophotometric = True
            elif ndf_class == 'MFOBJECT':
                spectrophotometric = False
            else:
                spectrophotometric = None
        for fits in self.files(ndf_class=ndf_class, 
                               spectrophotometric=spectrophotometric, 
                               **kwargs):
            if fits.reduced_dir not in reduced_dir_list:
                reduced_dir_list.append(fits.reduced_dir)
                yield fits.reduced_dir
        return

    def dark_exposure_strs(self, ccd, do_not_use=False):
        """Generator for dark exposure strings for a given ccd name."""
        exposure_str_list = []
        for fits in self.files(ndf_class='DARK', ccd=ccd,
                               do_not_use=do_not_use):
            if fits.exposure_str not in exposure_str_list:
                exposure_str_list.append(fits.exposure_str)
                yield fits.exposure_str
        return

    def combined_filenames_paths(self, calibrator_type, do_not_use=False):
        """Generator for filename and path of XXXXcombined.fits files."""
        self.check_calibrator_type(calibrator_type)
        for ccd in self.ccds(do_not_use=do_not_use):
            if calibrator_type.lower() == 'bias':
                yield (ccd,
                       None,
                       self.bias_combined_filename(),
                       self.bias_combined_path(ccd))
            elif calibrator_type.lower() == 'dark':
                for exposure_str in self.dark_exposure_strs(
                        ccd, do_not_use=do_not_use):
                    yield (ccd,
                           exposure_str,
                           self.dark_combined_filename(exposure_str),
                           self.dark_combined_path(ccd, exposure_str))
            elif calibrator_type.lower() == 'lflat':
                yield (ccd,
                       None,
                       self.lflat_combined_filename(),
                       self.lflat_combined_path(ccd))
        return

    def other_arm(self, fits):
        """Return the FITSFile from the other arm of the spectrograph."""
        if fits.ccd == 'ccd_1':
            other_number = '2'
        elif fits.ccd == 'ccd_2':
            other_number = '1'
        else:
            raise ValueError('Unrecognised CCD: ' + fits.ccd)
        other_filename = fits.filename[:5] + other_number + fits.filename[6:]
        other_fits = self.fits_file(other_filename)
        return other_fits
        
    def cubed_path(self, name, arm, n_file, field_id, gzipped=False,
                   exists=False):
        """Return the path to the cubed file."""
        path = os.path.join(
            self.abs_root, 'cubed', name,
            name+'_'+arm+'_'+str(n_file)+'_'+field_id+'.fits')
        if gzipped:
            path = path + '.gz'
        if exists:
            if not os.path.exists(path):
                path = self.cubed_path(name, arm, n_file, field_id,
                                       gzipped=(not gzipped), exists=False)
                if not os.path.exists(path):
                    return None
        return path

    @contextmanager
    def visit_dir(self, dir_path, cleanup_2dfdr=False):
        """Context manager to temporarily visit a directory."""
        if not os.path.exists(dir_path):
            os.makedirs(dir_path)
        os.chdir(dir_path)
        try:
            yield
        finally:
            os.chdir(self.cwd)
            if cleanup_2dfdr:
                self.cleanup()

    def cleanup(self):
        """Clean up 2dfdr rubbish."""
        with open(os.devnull, 'w') as f:
            subprocess.call(['cleanup'], stdout=f)
        os.chdir(self.cwd)
        return

    def matchmaker(self, fits, match_class):
        """Return the file that should be used to help reduce the FITS file.

        match_class is one of the following:
        tlmap            -- Find a tramline map from the dome lamp
        tlmap_loose      -- As tlmap, but with less strict criteria
        tlmap_flap       -- As tlmap, but from the flap lamp
        tlmap_flap_loose -- As tlmap_flap, but with less strict criteria
        wavel            -- Find a reduced arc file
        wavel_loose      -- As wavel, but with less strict criteria
        fflat            -- Find a reduced fibre flat field from the dome lamp
        fflat_loose      -- As fflat, but with less strict criteria
        fflat_flap       -- As fflat, but from the flap lamp
        fflat_flap_loose -- As fflat_flap, but with less strict criteria
        thput            -- Find a reduced offset sky (twilight) file
        thput_fflat      -- Find a dome flat that's had a copy made as MFSKY
        thput_sky        -- As thput, but find long-exposure object file
        bias             -- Find a combined bias frame
        dark             -- Find a combined dark frame
        lflat            -- Find a combined long-slit flat frame
        fcal             -- Find a reduced spectrophotometric standard star
        fcal_loose       -- As fcal, but with less strict criteria

        The return type depends on what is asked for:
        tlmap, wavel, fflat, thput, fcal and related 
                                -- A FITS file object
        bias, dark, lflat       -- The path to the combined file
        """
        fits_match = None
        # The following are the things that could potentially be matched
        date = None
        plate_id = None
        field_id = None
        ccd = None
        exposure_str = None
        min_exposure = None
        max_exposure = None
        reduced_dir = None
        reduced = None
        copy_reduced = None
        tlm_created = None
        flux_calibrated = None
        telluric_corrected = None
        spectrophotometric = None
        lamp = None
        central_wavelength = None
        # Define some functions for figures of merit
        time_difference = lambda fits, fits_test: (
            abs(fits_test.epoch - fits.epoch))
        recent_reduction = lambda fits, fits_test: (
            -1.0 * os.stat(fits_test.reduced_path).st_mtime)
        copy_recent_reduction = lambda fits, fits_test: (
            -1.0 * os.stat(self.copy_path(fits_test.reduced_path)).st_mtime)
        def time_difference_min_exposure(min_exposure):
            def retfunc(fits, fits_test):
                if fits_test.exposure <= min_exposure:
                    return np.inf
                else:
                    return time_difference(fits, fits_test)
            return retfunc
        # Determine what actually needs to be matched, depending on match_class
        if match_class.lower() == 'tlmap':
            # Find a tramline map, so need a dome fibre flat field
            ndf_class = 'MFFFF'
            date = fits.date
            plate_id = fits.plate_id
            field_id = fits.field_id
            ccd = fits.ccd
            tlm_created = True
            lamp = 'Dome'
            fom = time_difference
        elif match_class.lower() == 'tlmap_loose':
            # Find a tramline map with looser criteria
            ndf_class = 'MFFFF'
            ccd = fits.ccd
            tlm_created = True
            lamp = 'Dome'
            fom = time_difference
        elif match_class.lower() == 'tlmap_flap':
            # Find a tramline map from a flap flat
            ndf_class = 'MFFFF'
            date = fits.date
            plate_id = fits.plate_id
            field_id = fits.field_id
            ccd = fits.ccd
            tlm_created = True
            lamp = 'Flap'
            fom = time_difference
        elif match_class.lower() == 'tlmap_flap_loose':
            # Tramline map from flap flat with looser criteria
            ndf_class = 'MFFFF'
            ccd = fits.ccd
            tlm_created = True
            lamp = 'Flap'
            fom = time_difference
        elif match_class.lower() == 'wavel':
            # Find a reduced arc field
            ndf_class = 'MFARC'
            date = fits.date
            plate_id = fits.plate_id
            field_id = fits.field_id
            ccd = fits.ccd
            reduced = True
            fom = time_difference
        elif match_class.lower() == 'wavel_loose':
            # Find a reduced arc field, with looser criteria
            ndf_class = 'MFARC'
            ccd = fits.ccd
            reduced = True
            fom = time_difference
        elif match_class.lower() == 'fflat':
            # Find a reduced fibre flat field from the dome lamp
            ndf_class = 'MFFFF'
            date = fits.date
            plate_id = fits.plate_id
            field_id = fits.field_id
            ccd = fits.ccd
            reduced = True
            lamp = 'Dome'
            fom = time_difference
        elif match_class.lower() == 'fflat_loose':
            # Find a reduced fibre flat field with looser criteria
            ndf_class = 'MFFFF'
            ccd = fits.ccd
            reduced = True
            lamp = 'Dome'
            fom = time_difference
        elif match_class.lower() == 'fflat_flap':
            # Find a reduced flap fibre flat field
            ndf_class = 'MFFFF'
            date = fits.date
            plate_id = fits.plate_id
            field_id = fits.field_id
            ccd = fits.ccd
            reduced = True
            lamp = 'Flap'
            fom = time_difference
        elif match_class.lower() == 'fflat_flap_loose':
            # Fibre flat field from flap lamp with looser criteria
            ndf_class = 'MFFFF'
            ccd = fits.ccd
            reduced = True
            lamp = 'Flap'
            fom = time_difference
        elif match_class.lower() == 'thput':
            # Find a reduced offset sky field
            ndf_class = 'MFSKY'
            date = fits.date
            plate_id = fits.plate_id
            field_id = fits.field_id
            ccd = fits.ccd
            reduced = True
            fom = recent_reduction
        elif match_class.lower() == 'thput_fflat':
            # Find a dome flat that's had a fake sky copy made
            ndf_class = 'MFFFF'
            date = fits.date
            plate_id = fits.plate_id
            field_id = fits.field_id
            ccd = fits.ccd
            copy_reduced = True
            fom = copy_recent_reduction
        elif match_class.lower() == 'thput_object':
            # Find a reduced object field to take the throughput from
            ndf_class = 'MFOBJECT'
            date = fits.date
            plate_id = fits.plate_id
            field_id = fits.field_id
            ccd = fits.ccd
            reduced = True
            fom = time_difference_min_exposure(
                self.min_exposure_for_throughput)
        elif match_class.lower() == 'fcal':
            # Find a spectrophotometric standard star
            ndf_class = 'MFOBJECT'
            date = fits.date
            plate_id = fits.plate_id
            field_id = fits.field_id
            ccd = fits.ccd
            reduced = True
            spectrophotometric = True
            central_wavelength = fits.central_wavelength
            fom = time_difference
        elif match_class.lower() == 'fcal_loose':
            # Spectrophotometric with less strict criteria
            ndf_class = 'MFOBJECT'
            ccd = fits.ccd
            reduced = True
            spectrophotometric = True
            central_wavelength = fits.central_wavelength
            fom = time_difference
        elif match_class.lower() == 'bias':
            # Just return the standard BIAScombined filename
            filename = self.bias_combined_filename()
            if os.path.exists(os.path.join(fits.reduced_dir, filename)):
                return filename
            else:
                return None
        elif match_class.lower() == 'dark':
            # This works a bit differently. Return the filename of the
            # combined dark frame with the closest exposure time.
            best_fom = np.inf
            exposure_str_match = None
            for exposure_str in self.dark_exposure_strs(ccd=fits.ccd):
                test_fom = abs(float(exposure_str) - fits.exposure)
                if test_fom < best_fom:
                    exposure_str_match = exposure_str
                    best_fom = test_fom
            if exposure_str_match is None:
                return None
            filename = self.dark_combined_filename(exposure_str_match)
            if os.path.exists(os.path.join(fits.reduced_dir, filename)):
                return filename
            else:
                return None
        elif match_class.lower() == 'lflat':
            # Just return the standard LFLATcombined filename
            filename = self.lflat_combined_filename()
            if os.path.exists(os.path.join(fits.reduced_dir, filename)):
                return filename
            else:
                return None
        else:
            raise ValueError('Unrecognised match_class')
        # Perform the match
        best_fom = np.inf
        for fits_test in self.files(
                ndf_class=ndf_class,
                date=date,
                plate_id=plate_id,
                field_id=field_id,
                ccd=ccd,
                exposure_str=exposure_str,
                min_exposure=min_exposure,
                max_exposure=max_exposure,
                reduced_dir=reduced_dir,
                reduced=reduced,
                copy_reduced=copy_reduced,
                tlm_created=tlm_created,
                flux_calibrated=flux_calibrated,
                telluric_corrected=telluric_corrected,
                spectrophotometric=spectrophotometric,
                lamp=lamp,
                do_not_use=False,
                ):
            test_fom = fom(fits, fits_test)
            if test_fom < best_fom:
                fits_match = fits_test
                best_fom = test_fom
        return fits_match

    def match_link(self, fits, match_class):
        """Match and make a link to a file, and return the filename."""
        fits_match = self.matchmaker(fits, match_class)
        if fits_match is None:
            # No match was found, send the lack of match onwards
            return None
        if match_class.lower() in ['bias', 'dark', 'lflat']:
            # matchmaker returns a filename in these cases; send it straight on
            filename = fits_match
        elif match_class.lower().startswith('tlmap'):
            filename = fits_match.tlm_filename
            raw_filename = fits_match.filename
            raw_dir = fits_match.raw_dir
        elif match_class.lower() == 'thput_fflat':
            filename = self.copy_path(fits_match.reduced_filename)
            raw_filename = self.copy_path(fits_match.filename)
            raw_dir = fits_match.reduced_dir
        else:
            filename = fits_match.reduced_filename
            raw_filename = fits_match.filename
            raw_dir = fits_match.raw_dir
        # These are the cases where we do want to make a link
        require_link = [
            'tlmap', 'tlmap_loose', 'tlmap_flap', 'tlmap_flap_loose', 
            'fflat', 'fflat_loose', 'fflat_flap', 'fflat_flap_loose',
            'wavel', 'wavel_loose', 'thput', 'thput_fflat', 'thput_object']
        if match_class.lower() in require_link:
            link_path = os.path.join(fits.reduced_dir, filename)
            source_path = os.path.join(fits_match.reduced_dir, filename)
            raw_link_path = os.path.join(fits.reduced_dir, raw_filename)
            raw_source_path = os.path.join(raw_dir, raw_filename)
            # If the link path is occupied by a link, delete it
            # Leave actual files in place
            if os.path.islink(link_path):
                os.remove(link_path)
            if os.path.islink(raw_link_path):
                os.remove(raw_link_path)
            # Make a link, unless the file is already there
            if not os.path.exists(link_path):
                os.symlink(os.path.relpath(source_path, fits.reduced_dir),
                           link_path)
            if not os.path.exists(raw_link_path):
                os.symlink(os.path.relpath(raw_source_path, fits.reduced_dir),
                           raw_link_path)
        return filename

    def change_speed(self, speed=None):
        """Switch between fast and slow reductions."""
        if speed is None:
            if self.speed == 'fast':
                speed = 'slow'
            else:
                speed = 'fast'
        if speed not in ('fast', 'slow'):
            raise ValueError("Speed must be 'fast' or 'slow'.")
        self.speed = speed
        self.idx_files = IDX_FILES[self.speed]
        return

    @contextmanager
    def connection(self, server='aatlxa', username=None, password=None):
        """Make a secure connection to a remote server."""
        if not PYSFTP_AVAILABLE:
            print "You must install the pysftp package to do that!"
        if username is None:
            if self.aat_username is None:
                username = raw_input('Enter AAT username: ')
                self.aat_username = username
            else:
                username = self.aat_username
        if password is None:
            if self.aat_password is None:
                password = getpass('Enter AAT password: ')
                self.aat_password = password
            else:
                password = self.aat_password
        try:
            srv = pysftp.Connection(server, username=username, password=password)
        except pysftp.paramiko.AuthenticationException:
            print 'Authentication failed! Check username and password.'
            self.aat_username = None
            self.aat_password = None
            yield None
        else:
            try:
                yield srv
            finally:
                srv.close()

    def load_2dfdr_gui(self, fits_or_dirname):
        """Load the 2dfdr GUI in the required directory."""
        if isinstance(fits_or_dirname, FITSFile):
            # A FITS file has been provided, so go to its directory
            dirname = fits_or_dirname.reduced_dir
            idx_file = self.idx_files[fits_or_dirname.ccd]
        else:
            # A directory name has been provided
            dirname = fits_or_dirname
            if 'ccd_1' in dirname:
                idx_file = self.idx_files['ccd_1']
            elif 'ccd_2' in dirname:
                idx_file = self.idx_files['ccd_2']
            else:
                # Can't work out the CCD, let the GUI sort it out
                idx_file = None
        tdfdr.load_gui(dirname=dirname, idx_file=idx_file, 
                       unique_imp_scratch=True, return_to=self.cwd, 
                       restore_to=self.imp_scratch, 
                       scratch_dir=self.scratch_dir)
        return

    def remove_directory_locks(self):
        """Remove all 2dfdr locks from directories."""
        for dirname, subdirname_list, filename_list in os.walk(self.abs_root):
            if '2dfdrLockDir' in subdirname_list:
                os.rmdir(os.path.join(dirname, '2dfdrLockDir'))
        return

    def update_checks(self, key, file_iterable, value, force=False):
        """Set flags for whether the files have been manually checked."""
        for fits in file_iterable:
            fits.update_checks(key, value, force)
        return

    def list_checks(self, recent_ever='both', *args, **kwargs):
        """Return a list of checks that need to be done."""
        if 'do_not_use' not in kwargs:
            kwargs['do_not_use'] = False
        # Each element in the list will be a tuple, where
        # element[0] = key from below
        # element[1] = list of fits objects to be checked
        if recent_ever == 'both':
            complete_list = []
            complete_list.extend(self.list_checks('ever'))
            # Should ditch the duplicate checks, but will work anyway
            complete_list.extend(self.list_checks('recent'))
            return complete_list
        # The keys for the following defaultdict will be tuples, where
        # key[0] = 'TLM' (or similar)
        # key[1] = tuple according to CHECK_DATA group_by
        # key[2] = 'recent' or 'ever'
        check_dict = defaultdict(list)
        for fits in self.files(*args, **kwargs):
            if recent_ever == 'ever':
                items = fits.check_ever.items()
            elif recent_ever == 'recent':
                items = fits.check_recent.items()
            else:
                raise KeyError(
                    'recent_ever must be "both", "ever" or "recent"')
            for key in [key for key, value in items if value is False]:
                check_dict_key = []
                for group_by_key in CHECK_DATA[key]['group_by']:
                    check_dict_key.append(getattr(fits, group_by_key))
                check_dict_key = (key, tuple(check_dict_key), recent_ever)
                check_dict[check_dict_key].append(fits)
        # Now change the dictionary into a sorted list
        key_func = lambda item: CHECK_DATA[item[0][0]]['priority']
        check_list = sorted(check_dict.items(), key=key_func)
        return check_list

    def print_checks(self, *args, **kwargs):
        """Print the list of checks to be done."""
        check_list = self.list_checks(*args, **kwargs)
        for index, (key, fits_list) in enumerate(check_list):
            check_data = CHECK_DATA[key[0]]
            print '{}: {}'.format(index, check_data['name'])
            if key[2] == 'ever':
                print 'Never been checked'
            else:
                print 'Not checked since last re-reduction'
            for group_by_key, group_by_value in zip(
                check_data['group_by'], key[1]):
                print '   {}: {}'.format(group_by_key, group_by_value)
            for fits in fits_list:
                print '      {}'.format(fits.filename)
        return

    def check_next_group(self, *args, **kwargs):
        """Perform required checks on the highest priority group."""
        self.check_group(0, *args, **kwargs)

    def check_group(self, index, *args, **kwargs):
        """Perform required checks on the specified group."""
        key, fits_list = self.list_checks(*args, **kwargs)[index]
        check_method = getattr(self, 'check_' + key[0].lower())
        check_method(fits_list)
        print 'Have you finished checking all the files? (y/n)'
        print 'If yes, the check will be removed from the list.'
        y_n = raw_input(' > ')
        finished = (y_n.lower()[0] == 'y')
        if finished:
            print 'Removing this test from the list.'
            for fits in fits_list:
                fits.update_checks(key[0], True)
        else:
            print 'Leaving this test in the list.'
        print 'If any files need to be disabled, use commands like:'
        print ">>> mngr.disable_files(['" + fits_list[0].filename + "'])"
        return

    def check_2dfdr(self, fits_list, message, filename_type='reduced_filename'):
        """Use 2dfdr to perform a check of some sort."""
        print 'Use 2dfdr to plot the following files.'
        print 'You may need to click on the triangles to see reduced files.'
        print 'If the files are not listed, use the plot commands in the 2dfdr menu.'
        for fits in fits_list:
            print '   ' + getattr(fits, filename_type)
        print message
        self.load_2dfdr_gui(fits_list[0])
        return

    def check_bia(self, fits_list):
        """Check a set of bias frames."""
        # Check the individual bias frames, and then the combined file
        message = 'Check that the bias frames have no more artefacts than normal.'
        self.check_2dfdr(fits_list, message)
        combined_path = self.bias_combined_path(fits_list[0].ccd)
        if os.path.exists(combined_path):
            check_plots.check_bia(combined_path)
        return

    def check_drk(self, fits_list):
        """Check a set of dark frames."""
        # Check the individual dark frames, and then the combined file
        message = 'Check that the dark frames are free from any stray light.'
        self.check_2dfdr(fits_list, message)
        combined_path = self.dark_combined_path(fits_list[0].ccd, 
                                                fits_list[0].exposure_str)
        if os.path.exists(combined_path):
            check_plots.check_drk(combined_path)
        return

    def check_lfl(self, fits_list):
        """Check a set of long-slit flats."""
        # Check the individual long-slit flats, and then the combined file
        message = 'Check that the long-slit flats have smooth illumination.'
        self.check_2dfdr(fits_list, message)
        combined_path = self.lflat_combined_path(fits_list[0].ccd)
        if os.path.exists(combined_path):
            check_plots.check_lfl(combined_path)
        return

    def check_tlm(self, fits_list):
        """Check a set of tramline maps."""
        message = 'Zoom in to check that the red fitted tramlines go through the data.'
        filename_type = 'tlm_filename'
        self.check_2dfdr(fits_list, message, filename_type)
        return

    def check_arc(self, fits_list):
        """Check a set of arc frames."""
        message = 'Zoom in to check that the arc lines are vertically aligned.'
        self.check_2dfdr(fits_list, message)
        return

    def check_flt(self, fits_list):
        """Check a set of flat field frames."""
        message = 'Check that the output varies smoothly with wavelength.'
        self.check_2dfdr(fits_list, message)
        return

    def check_sky(self, fits_list):
        """Check a set of offset sky (twilight) frames."""
        message = 'Check that the spectra are mostly smooth, and any features are aligned.'
        self.check_2dfdr(fits_list, message)
        return

    def check_obj(self, fits_list):
        """Check a set of reduced object frames."""
        message = 'Check that there is flux in each hexabundle, with no bad artefacts.'
        self.check_2dfdr(fits_list, message)
        return

    def check_flx(self, fits_list):
        """Check a set of spectrophotometric frames."""
        check_plots.check_flx(fits_list)
        return

    def check_tel(self, fits_list):
        """Check a set of telluric corrections."""
        check_plots.check_tel(fits_list)
        return

    def check_ali(self, fits_list):
        """Check the alignment of a set of object frames."""
        check_plots.check_ali(fits_list)
        return

    def check_cub(self, fits_list):
        """Check a set of final datacubes."""
        check_plots.check_cub(fits_list)
        return

    @contextmanager
    def patch_if_demo(self, target, new, requires_data=True):
        """If in demo mode, patch the target, otherwise do nothing."""
        if self.demo:
            if requires_data:
                func = new(self.demo_data_source)
            else:
                func = new
            with patch(target, func):
                yield
        else:
            yield




class FITSFile:
    """Holds information about a FITS file to be copied."""

    def __init__(self, input_path):
        self.input_path = input_path
        self.source_path = os.path.realpath(input_path)
        self.filename = os.path.basename(self.source_path)
        self.filename_root = self.filename[:self.filename.rfind('.')]
        try:
            self.hdulist = pf.open(self.source_path)
        except IOError:
            self.ndf_class = None
            return
        self.header = self.hdulist[0].header
        self.set_ndf_class()
        self.set_reduced_filename()
        self.set_date()
        if self.ndf_class and self.ndf_class not in ['BIAS', 'DARK', 'LFLAT']:
            self.set_fibres_extno()
        else:
            self.fibres_extno = None
        self.set_coords()
        if self.ndf_class and self.ndf_class not in ['BIAS', 'DARK', 'LFLAT']:
            self.set_plate_id()
            self.set_plate_id_short()
            self.set_field_no()
            self.set_field_id()
        else:
            self.plate_id = None
            self.plate_id_short = None
            self.field_no = None
            self.field_id = None
        self.set_ccd()
        self.set_exposure()
        self.set_epoch()
        self.set_lamp()
        self.set_central_wavelength()
        self.set_do_not_use()
        self.set_coords_flags()
        self.set_copy()
        self.hdulist.close()
        del self.hdulist

    def set_ndf_class(self):
        """Save the NDF_CLASS of an AAT fits file."""
        for hdu in self.hdulist:
            if ('EXTNAME' in hdu.header.keys() and
                (hdu.header['EXTNAME'] == 'STRUCT.MORE.NDF_CLASS' or
                 hdu.header['EXTNAME'] == 'NDF_CLASS')):
                # It has a class
                ndf_class = hdu.data['NAME'][0]
                # Change DFLAT to LFLAT
                if ndf_class == 'DFLAT':
                    hdulist_write = pf.open(self.source_path, 'update')
                    hdulist_write[hdu.header['EXTNAME']].data['NAME'][0] = (
                        'LFLAT')
                    hdulist_write.flush()
                    hdulist_write.close()
                    ndf_class = 'LFLAT'
                self.ndf_class = ndf_class
                break
        else:
            self.ndf_class = None

    def set_reduced_filename(self):
        """Set the filename for the reduced file."""
        self.reduced_filename = self.filename_root + 'red.fits'
        if self.ndf_class == 'MFFFF':
            self.tlm_filename = self.filename_root + 'tlm.fits'
        elif self.ndf_class == 'MFOBJECT':
            self.fluxcal_filename = self.filename_root + 'fcal.fits'
            self.telluric_filename = self.filename_root + 'sci.fits'
        return

    def set_date(self):
        """Save the observation date as a 6-digit string yymmdd."""
        try:
            file_orig = self.header['FILEORIG']
            finish = file_orig.rfind('/', 0, file_orig.rfind('/'))
            self.date = file_orig[finish-6:finish]
        except KeyError:
            self.date = None
        return

    def set_fibres_extno(self):
        """Save the extension number for the fibre table."""
        self.fibres_extno = find_fibre_table(self.hdulist)
	
    def set_plate_id(self):
        """Save the plate ID."""
        try:
            # First look in the primary header
            self.plate_id = self.header['PLATEID']
        except KeyError:
            # Check in the fibre table instead
            header = self.hdulist[self.fibres_extno].header
            self.plate_id = header['PLATEID']
            match = re.match(r'(^run_[0-9]+_)(P[0-9]+$)', self.plate_id)
            comment = 'Plate ID (from config file)'
            if match and 'star plate' in header['LABEL']:
                # This is a star field; adjust the plate ID accordingly
                self.plate_id = match.group(1) + 'star_' + match.group(2)
                comment = 'Plate ID (edited by manager)'
            # Also save it in the primary header, for future reference
            try:
                self.add_header_item('PLATEID', self.plate_id, comment,
                                     source=True)
            except IOError:
                # This probably means we don't have write access to the
                # source file. Ideally we would still edit the copied file,
                # but that doesn't actually exist yet.
                pass
        if self.plate_id == '':
            self.plate_id = 'none'
        return

    def set_plate_id_short(self):
        """Save the shortened plate ID."""
        finish = self.plate_id.find('_', self.plate_id.find('_')+1)
        first_sections = self.plate_id[:finish]
        if self.plate_id == 'none':
            self.plate_id_short = 'none'
        elif (re.match(r'^Y[0-9]{2}S(A|B)R[0-9]+_P[0-9]+$', first_sections) or
              re.match(r'^A[0-9]+_P[0-9]+$', first_sections)):
            self.plate_id_short = first_sections
        else:
            self.plate_id_short = self.plate_id
        return

    def set_field_no(self):
        """Save the field number."""
        if int(self.date) < 130101:
            # SAMIv1. Can only get the field number by cross-checking the
            # config file RA and Dec.
            for pilot_field in PILOT_FIELD_LIST:
                cfg_coords = ICRS(
                    ra=self.cfg_coords['ra'],
                    dec=self.cfg_coords['dec'],
                    unit=self.cfg_coords['unit'])
                if (cfg_coords.separation(
                    ICRS(pilot_field['coords'])).arcsecs < 1.0
                    and self.plate_id == pilot_field['plate_id']):
                    self.field_no = pilot_field['field_no']
                    break
            else:
                raise RuntimeError('Field is from pilot data but cannot find'
                                   ' it in list of known pilot fields: ' + 
                                   self.filename)
        else:
            # SAMIv2. Should be in the fibre table header somewhere
            header = self.hdulist[self.fibres_extno].header
            # First, see if it's included in the LABEL keyword
            match = re.search(r'(field )([0-9]+)', header['LABEL'])
            if match:
                # Yes, it is
                self.field_no = int(match.group(2))
            else:
                # The field number should be included in the filename of
                # the config file.
                match = re.search(r'(.*_f)([0-9]+)', header['FILENAME'])
                if match:
                    self.field_no = int(match.group(2))
                else:
                    # Nothing found. Default to 0.
                    self.field_no = 0
        return

    def set_field_id(self):
        """Save the field ID."""
        if self.plate_id == 'none':
            self.field_id = 'none'
        else:
            # First check if the LABEL keyword is of the correct form
            expr = (r'(.*?)( - )(Run [0-9]+ .*? plate [0-9]+)'
                    r'( - )(field [0-9]+)')
            header = self.hdulist[self.fibres_extno].header
            match = re.match(expr, header['LABEL'])
            if match:
                # It is, so just copy the field ID directly
                self.field_id = match.group(1)
            elif (self.plate_id.startswith('run_') or 
                  re.match(r'[0-9]+S[0-9]+', self.plate_id)):
                # Pilot and commissioning data. No field ID in the plate ID, so
                # append one.
                self.field_id = self.plate_id + '_F' + str(self.field_no)
            elif (re.match(r'^Y[0-9]{2}S(A|B)R[0-9]+_P[0-9]+$', 
                           self.plate_id_short) or
                  re.match(r'^A[0-9]+_P[0-9]+$', 
                           self.plate_id_short)):
                # Main survey or early cluster data. Field ID is stored within the 
                # plate ID.
                start = len(self.plate_id_short)
                for i in xrange(self.field_no):
                    start = self.plate_id.find('_', start) + 1
                finish = self.plate_id.find('_', start)
                if finish == -1:
                    field_id = self.plate_id[start:]
                else:
                    field_id = self.plate_id[start:finish]
                self.field_id = self.plate_id_short + '_' + field_id
            elif re.match(r'^A[0-9]+T[0-9]+_A[0-9]+T[0-9]+$', self.plate_id):
                # Cluster data. Field ID is one segment of the plate ID.
                start = 0
                for i in xrange(self.field_no - 1):
                    start = self.plate_id.find('_', start) + 1
                finish = self.plate_id.find('_', start)
                if finish == -1:
                    field_id = self.plate_id[start:]
                else:
                    field_id = self.plate_id[start:finish]
                self.field_id = field_id
            else:
                # Unrecognised form for the plate ID.
                self.field_id = self.plate_id + '_F' + str(self.field_no)
        return
        
    def set_coords(self):
        """Save the RA/Dec and config RA/Dec."""
        if self.ndf_class and self.ndf_class not in ['BIAS', 'DARK', 'LFLAT']:
            header = self.hdulist[self.fibres_extno].header
            self.cfg_coords = {'ra': header['CFGCENRA'],
                               'dec': header['CFGCENDE'],
                               'unit': (units.radian, units.radian)}
            if self.ndf_class == 'MFOBJECT':
                self.coords = {'ra': header['CENRA'],
                               'dec': header['CENDEC'],
                               'unit': (units.radian, units.radian)}
            else:
                self.coords = None
        else:
            self.cfg_coords = None
        return
    
    def set_ccd(self):
        """Set the CCD name."""
        if self.ndf_class:
            spect_id = self.header['SPECTID']
            if spect_id == 'BL':
                self.ccd = 'ccd_1'
            elif spect_id == 'RD':
                self.ccd = 'ccd_2'
            else:
                self.ccd = 'unknown_ccd'
        else:
            self.ccd = None
        return

    def set_exposure(self):
        """Set the exposure time."""
        if self.ndf_class:
            self.exposure = self.header['EXPOSED']
            self.exposure_str = '{:d}'.format(int(np.round(self.exposure)))
        else:
            self.exposure = None
            self.exposure_str = None
        return

    def set_epoch(self):
        """Set the observation epoch."""
        if self.ndf_class:
            self.epoch = self.header['EPOCH']
        else:
            self.epoch = None
        return

    def set_lamp(self):
        """Set which lamp was on, if any."""
        if self.ndf_class == 'MFARC':
            # This isn't guaranteed to work, but it's ok for our normal lamp
            _object = self.header['OBJECT']
            self.lamp = _object[_object.rfind(' ')+1:]
        elif self.ndf_class == 'MFFFF':
            if self.exposure >= 17.5:
                # Assume longer exposures are dome flats
                self.lamp = 'Dome'
            else:
                self.lamp = 'Flap'
        else:
            self.lamp = None
        return

    def set_central_wavelength(self):
        """Set what the requested central wavelength of the observation was."""
        if self.ndf_class:
            self.central_wavelength = self.header['LAMBDCR']
        else:
            self.central_wavelength = None
        return

    def set_do_not_use(self):
        """Set whether or not to use this file."""
        try:
            self.do_not_use = self.header['DONOTUSE']
        except KeyError:
            # By default, don't use fast readout files
            self.do_not_use = (self.header['SPEED'] != 'NORMAL')
        return

    def set_coords_flags(self):
        """Set whether coordinate corrections have been done."""
        try:
            self.coord_rot = self.header['COORDROT']
        except KeyError:
            self.coord_rot = None
        try:
            self.coord_rev = self.header['COORDREV']
        except KeyError:
            self.coord_rev = None
        return

    def set_copy(self):
        """Set whether this is a copy of a file."""
        try:
            self.copy = self.header['MNGRCOPY']
        except KeyError:
            self.copy = False
        return

    def relevant_check(self, check):
        """Return True if a visual check is relevant for this file."""
        return (self.ndf_class == check['ndf_class'] and 
                (check['spectrophotometric'] is None or
                 check['spectrophotometric'] == self.spectrophotometric))

    def set_check_data(self):
        """Set whether the relevant checks have been done."""
        self.check_ever = {}
        self.check_recent = {}
        for key in [key for key, check in CHECK_DATA.items() 
                    if self.relevant_check(check)]:
            try:
                check_done_ever = self.header['MNCH' + key]
            except KeyError:
                check_done_ever = None
            self.check_ever[key] = check_done_ever
            try:
                check_done_recent = self.header['MNCH' + key + 'R']
            except KeyError:
                check_done_recent = None
            self.check_recent[key] = check_done_recent
        return

    def make_reduced_link(self):
        """Make the link in the reduced directory."""
        if not os.path.exists(self.reduced_dir):
            os.makedirs(self.reduced_dir)
        if not os.path.exists(self.reduced_link):
            os.symlink(os.path.relpath(self.raw_path, self.reduced_dir),
                       self.reduced_link)
        return

    def reduce_options(self):
        """Return a dictionary of options used to reduce the file."""
        if not os.path.exists(self.reduced_path):
            return None
        return dict(pf.getdata(self.reduced_path, 'REDUCTION_ARGS'))

    def update_name(self, name):
        """Change the object name assigned to this file."""
        if self.name != name:
            if re.match(r'.*[\\\[\]*/?<>|;:&,.$ ].*', name):
                raise ValueError(r'Invalid character in name; '
                                 r'do not use any of []\/*?<>|;:&,.$ or space')
            # Update the FITS header
            self.add_header_item('MNGRNAME', name,
                                 'Object name set by SAMI manager')
            # Update the object
            self.name = name
        return

    def update_spectrophotometric(self, spectrophotometric):
        """Change the spectrophotometric flag assigned to this file."""
        if self.spectrophotometric != spectrophotometric:
            # Update the FITS header
            self.add_header_item('MNGRSPMS', spectrophotometric,
                                 'Flag set if a spectrophotometric star')
            # Update the object
            self.spectrophotometric = spectrophotometric
        return

    def update_do_not_use(self, do_not_use):
        """Change the do_not_use flag assigned to this file."""
        if self.do_not_use != do_not_use:
            # Update the FITS header
            self.add_header_item('DONOTUSE', do_not_use,
                                 'Do Not Use flag for SAMI manager')
            # Update the object
            self.do_not_use = do_not_use
            # Update the file system
            if do_not_use:
                if os.path.exists(self.reduced_link):
                    os.remove(self.reduced_link)
            else:
                self.make_reduced_link()
        return

    def update_checks(self, key, value, force=False):
        """Update both check flags for this key for this file."""
        self.update_check_recent(key, value)
        # Don't set the "ever" check to False unless forced, or there
        # is no value set yet
        if value or force or self.check_ever[key] is None:
            self.update_check_ever(key, value)
        return

    def update_check_recent(self, key, value):
        """Change one of the check flags assigned to this file."""
        if self.check_recent[key] != value:
            # Update the FITS header
            self.add_header_item('MNCH' + key + 'R', value,
                                 CHECK_DATA[key]['name'] + 
                                 ' checked since re-reduction')
            # Update the object
            self.check_recent[key] = value
        return

    def update_check_ever(self, key, value):
        """Change one of the check flags assigned to this file."""
        if self.check_ever[key] != value:
            # Update the FITS header
            self.add_header_item('MNCH' + key, value,
                                 CHECK_DATA[key]['name'] + 
                                 ' checked ever')
            # Update the object
            self.check_ever[key] = value
        return

    def add_header_item(self, key, value, comment=None, source=False):
        """Add a header item to the FITS file."""
        if comment is None:
            value_comment = value
        else:
            value_comment = (value, comment)
        if source:
            path = self.source_path
        else:
            path = self.raw_path
        old_header = pf.getheader(path)
        # Only update if necessary
        if (key not in old_header or
            old_header[key] != value or
            type(old_header[key]) != type(value) or
            (comment is not None and old_header.comments[key] != comment)):
            hdulist = pf.open(path, 'update',
                              do_not_scale_image_data=True)
            hdulist[0].header[key] = value_comment
            hdulist.close()
        return


def safe_for_multiprocessing(function):
    @wraps(function)
    def safe_function(*args, **kwargs):
        try:
            result = function(*args, **kwargs)
        except KeyboardInterrupt:
            print "Handling KeyboardInterrupt in worker process"
            print "You many need to press Ctrl-C multiple times"
            result = None
        return result
    return safe_function

@safe_for_multiprocessing
def derive_transfer_function_pair(inputs):
    """Derive transfer function for a pair of fits files."""
    path_pair = inputs['path_pair']
    n_trim = inputs['n_trim']
    model_name = inputs['model_name']
    smooth = inputs['smooth']
    print ('Deriving transfer function for ' + 
            os.path.basename(path_pair[0]) + ' and ' + 
            os.path.basename(path_pair[1]))
    try:
        fluxcal2.derive_transfer_function(
            path_pair, n_trim=n_trim, model_name=model_name, smooth=smooth)
    except ValueError:
        print ('Warning: No star found in dataframe, skipping ' + 
               os.path.basename(path_pair[0]))
        return
    good_psf = pf.getval(path_pair[0], 'GOODPSF',
                         'FLUX_CALIBRATION')
    if not good_psf:
        print ('Warning: Bad PSF fit in ' + os.path.basename(path_pair[0]) + 
               '; will skip this one in combining.')
    return

@safe_for_multiprocessing
def telluric_correct_pair(inputs):
    """Telluric correct a pair of fits files."""
    fits_1 = inputs['fits_1']
    fits_2 = inputs['fits_2']
    n_trim = inputs['n_trim']
    use_PS = inputs['use_PS']
    scale_PS_by_airmass = inputs['scale_PS_by_airmass']
    PS_spec_file = inputs['PS_spec_file']
    model_name = inputs['model_name']
    if fits_1 is None or not os.path.exists(fits_1.fluxcal_path):
        print ('Matching blue arm not found for ' + fits_2.filename +
               '; skipping this file.')
        return
    path_pair = (fits_1.fluxcal_path, fits_2.fluxcal_path)
    print ('Deriving telluric correction for ' + fits_1.filename +
           ' and ' + fits_2.filename)
    try:
        telluric.derive_transfer_function(
            path_pair, PS_spec_file=PS_spec_file, use_PS=use_PS, n_trim=n_trim,
            scale_PS_by_airmass=scale_PS_by_airmass, model_name=model_name)
    except ValueError as err:
        if err.message.startswith('No star identified in file:'):
            # No standard star found; probably a star field
            print err.message
            print 'Skipping telluric correction for file:', fits_2.filename
            return False
        else:
            # Some other, unexpected error. Re-raise it.
            raise err
    for fits in (fits_1, fits_2):
        print 'Telluric correcting file:', fits.filename
        if os.path.exists(fits.telluric_path):
            os.remove(fits.telluric_path)
        telluric.apply_correction(fits.fluxcal_path, 
                                  fits.telluric_path)
    return True

@safe_for_multiprocessing
def measure_offsets_group(group):
    """Measure offsets between a set of dithered observations."""
    field, fits_list, copy_to_other_arm, fits_list_other_arm = group
    print 'Measuring offsets for field ID: {}'.format(field[0])
    path_list = [best_path(fits) for fits in fits_list]
    print 'These are the files:'
    for path in path_list:
        print '  ', os.path.basename(path)
    if len(path_list) < 2:
        # Can't measure offsets for a single file
        print 'Only one file so no offsets to measure!'
        return
    find_dither(path_list, path_list[0], centroid=True,
                remove_files=True, do_dar_correct=True)
    if copy_to_other_arm:
        for fits, fits_other_arm in zip(fits_list, fits_list_other_arm):
            hdulist_this_arm = pf.open(best_path(fits))
            hdulist_other_arm = pf.open(best_path(fits_other_arm), 'update')
            try:
                del hdulist_other_arm['ALIGNMENT']
            except KeyError:
                # Nothing to delete; no worries
                pass
            hdulist_other_arm.append(hdulist_this_arm['ALIGNMENT'])
            hdulist_other_arm.flush()
            hdulist_other_arm.close()
            hdulist_this_arm.close()
    return

@safe_for_multiprocessing
def cube_group(group):
    """Cube a set of RSS files."""
    field, fits_list, root, overwrite, star_only = group
    print 'Cubing field ID: {}, CCD: {}'.format(field[0], field[1])
    path_list = [best_path(fits) for fits in fits_list]
    print 'These are the files:'
    for path in path_list:
        print '  ', os.path.basename(path)
    if star_only:
        objects = [pf.getval(path_list[0], 'STDNAME', 'FLUX_CALIBRATION')]
    else:
        objects = 'all'
    if fits_list[0].epoch < 2013.0:
        # Large pitch of pilot data requires a larger drop size
        drop_factor = 0.75
    else:
        drop_factor = 0.5
    dithered_cubes_from_rss_list(
        path_list, suffix='_'+field[0], size_of_grid=50, write=True,
        nominal=True, root=root, overwrite=overwrite, do_dar_correct=True,
        objects=objects, clip=True, drop_factor=drop_factor)
    return

@safe_for_multiprocessing
def cube_object(inputs):
    """Cube a single object in a set of RSS files."""
    (field_id, ccd, path_list, name, cubed_root, drop_factor, tag,
     update_tol, size_of_grid, output_pix_size_arcsec, overwrite) = inputs
    print 'Cubing {} in field ID: {}, CCD: {}'.format(name, field_id, ccd)
    print '{} files available'.format(len(path_list))
    suffix = '_'+field_id
    if tag:
        suffix += '_'+tag
    dithered_cube_from_rss_wrapper(
        path_list, name, suffix=suffix, write=True, nominal=True,
        root=cubed_root, overwrite=overwrite, do_dar_correct=True, clip=True,
        drop_factor=drop_factor, update_tol=update_tol,
        size_of_grid=size_of_grid,
        output_pix_size_arcsec=output_pix_size_arcsec)

def best_path(fits):
    """Return the best (most calibrated) path for the given file."""
    if os.path.exists(fits.telluric_path):
        path = fits.telluric_path
    elif os.path.exists(fits.fluxcal_path):
        path = fits.fluxcal_path
    else:
        path = fits.reduced_path
    return path    

@safe_for_multiprocessing
def run_2dfdr_single_wrapper(group):
    """Run 2dfdr on a single file."""
    fits, idx_file, options, cwd, imp_scratch, scratch_dir = group
    try:
        tdfdr.run_2dfdr_single(
            fits, idx_file, options=options, return_to=cwd, 
            unique_imp_scratch=True, restore_to=imp_scratch, 
            scratch_dir=scratch_dir)
    except tdfdr.LockException:
        message = ('Postponing ' + fits.filename + 
                   ' while other process has directory lock.')
        print message
        return False
    return True

@safe_for_multiprocessing
def scale_cubes_field(group):
    """Scale a field to the correct magnitude."""
    star_path_pair, object_path_pair_list, star = group
    print 'Scaling field with star', star
    stellar_mags_cube_pair(star_path_pair, save=True)
    # Previously tried reading the catalogue once and passing it, but for
    # unknown reasons that was corrupting the data when run on aatmacb.
    found = assign_true_mag(star_path_pair, star, catalogue=None)
    if found:
        scale = scale_cube_pair_to_mag(star_path_pair)
        for object_path_pair in object_path_pair_list:
            scale_cube_pair(object_path_pair, scale)
    else:
        print 'No photometric data found for', star
    return

@safe_for_multiprocessing
def scale_frame_pair(path_pair):
    """Scale a pair of RSS frames to the correct magnitude."""
    print 'Scaling RSS files to give star correct magnitude:'
    print os.path.basename(path_pair[0]), os.path.basename(path_pair[1])
    stellar_mags_frame_pair(path_pair, save=True)
    star = pf.getval(path_pair[0], 'STDNAME', 'FLUX_CALIBRATION')
    # Previously tried reading the catalogue once and passing it, but for
    # unknown reasons that was corrupting the data when run on aatmacb.
    found = assign_true_mag(path_pair, star, catalogue=None,
                            hdu='FLUX_CALIBRATION')
    if found:
        scale_cube_pair_to_mag(path_pair, hdu='FLUX_CALIBRATION')
    else:
        print 'No photometric data found for', star
    return

@safe_for_multiprocessing
def gzip_wrapper(path):
    """Gzip a single file."""
    print 'Gzipping file: ' + path
    gzip(path)
    return

# @safe_for_multiprocessing
# def test_function(variable):
#     import time
#     print "starting", variable
#     start_time = time.time()
#     current_time = time.time()
#     while current_time < (start_time + 5):
#         print "waiting..."
#         time.sleep(1); current_time = time.time()
#     print "finishing", variable

def assign_true_mag(path_pair, name, catalogue=None, hdu=0):
    """Find the magnitudes in a catalogue and save them to the header."""
    if catalogue is None:
        catalogue = read_stellar_mags()
    if name in catalogue:
        mag_g = catalogue[name]['g']
        mag_r = catalogue[name]['r']
    else:
        return False
    for path in path_pair:
        hdulist = pf.open(path, 'update')
        hdulist[hdu].header['CATMAGG'] = (mag_g, 'g mag from catalogue')
        hdulist[hdu].header['CATMAGR'] = (mag_r, 'r mag from catalogue')
        hdulist.flush()
        hdulist.close()
    return True
    
def read_stellar_mags():
    """Read stellar magnitudes from the various catalogues available."""
    data_dict = {}
    for (path, catalogue_type, extinction) in stellar_mags_files():
        if catalogue_type == 'ATLAS':
            names = ('PHOT_ID', 'ra', 'dec', 'u', 'g', 'r', 'i', 'z',
                     'sigma', 'radius')
            formats = ('S20', 'f8', 'f8', 'f8', 'f8', 'f8', 'f8', 'f8',
                       'f8', 'f8')
            skiprows = 2
            delimiter = None
            name_func = lambda d: d['PHOT_ID']
        elif catalogue_type == 'SDSS_cluster':
            names = ('obj_id', 'ra', 'dec', 'u', 'g', 'r', 'i', 'z',
                     'priority')
            formats = ('S30', 'f8', 'f8', 'f8', 'f8', 'f8', 'f8', 'f8', 'i')
            skiprows = 0
            delimiter = None
            name_func = lambda d: '888' + d['obj_id'][-9:]
        elif catalogue_type == 'SDSS_GAMA':
            names = ('name', 'obj_id', 'ra', 'dec', 'type', 'u', 'sig_u',
                     'g', 'sig_g', 'r', 'sig_r', 'i', 'sig_i', 'z', 'sig_z')
            formats = ('S20', 'S30', 'f8', 'f8', 'S10', 'f8', 'f8',
                       'f8', 'f8', 'f8', 'f8', 'f8', 'f8', 'f8', 'f8')
            skiprows = 1
            delimiter = ','
            name_func = lambda d: d['name']
        data = np.loadtxt(path, skiprows=skiprows, delimiter=delimiter,
                          dtype={'names': names, 'formats': formats})
        if data.shape == ():
            # Ensure data is iterable in case of only a single line
            data.shape = (1,)
        data['u'] += extinction[0]
        data['g'] += extinction[1]
        data['r'] += extinction[2]
        data['i'] += extinction[3]
        data['z'] += extinction[4]
        new_data_dict = {name_func(line): line for line in data}
        data_dict.update(new_data_dict)
    return data_dict

def fake_run_2dfdr_single(demo_data_source):
    """Return a function that pretends to reduce a data file."""
    source = os.path.join(demo_data_source, 'tdfdr')
    def inner(fits, *args, **kwargs):
        """Pretend to reduce a data file."""
        print 'Reducing file: ' + fits.filename
        suffixes = ('im', 'tlm', 'ex', 'red')
        filename_list = [
            fits.filename.replace('.', suff+'.') for suff in suffixes]
        for filename in filename_list:
            copy_demo_data(filename, source, fits.reduced_dir)
    return inner

def fake_derive_transfer_function(demo_data_source):
    """Return a function that pretends to derive a transfer function."""
    source = os.path.join(demo_data_source, 'transfer_function')
    def inner(path_pair, *args, **kwargs):
        """Pretend to derive a transfer function."""
        for path in path_pair:
            filename = os.path.basename(path)
            destination = os.path.dirname(path)
            copy_demo_data(filename, source, destination)
    return inner

def fake_find_dither(demo_data_source):
    """Return a function that pretends to find a dither pattern."""
    source = os.path.join(demo_data_source, 'offset')
    def inner(path_list, *args, **kwargs):
        """Pretend to find a dither pattern."""
        for path in path_list:
            filename = os.path.basename(path)
            destination = os.path.dirname(path)
            copy_demo_data(filename, source, destination)
    return inner

def fake_dithered_cubes_from_rss_list(demo_data_source):
    """Return a function that pretends to make datacubes."""
    source = os.path.join(demo_data_source, 'cubes')
    def inner(path_list, suffix='', root='', overwrite=True, *args, **kwargs):
        """Pretend to make datacubes."""
        object_names = get_object_names(path_list[0])
        for name in object_names:
            ifu_list = [IFU(path, name, flag_name=True) for path in path_list]
            directory = os.path.join(root, name)
            try:
                os.makedirs(directory)
            except OSError:
                print "Directory Exists", directory
                print "Writing files to the existing directory"
            else:
                print "Making directory", directory
            # Filename to write to
            arm = ifu_list[0].spectrograph_arm            
            outfile_name = (
                str(name)+'_'+str(arm)+'_'+str(len(path_list))+suffix+'.fits')
            outfile_name_full = os.path.join(directory, outfile_name)
            # Check if the filename already exists
            if os.path.exists(outfile_name_full):
                if overwrite:
                    os.remove(outfile_name_full)
                else:
                    print 'Output file already exists:'
                    print outfile_name_full
                    print 'Skipping this object'
                    continue
            copy_demo_data(outfile_name, source, directory)
    return inner

def fake_dithered_cube_from_rss_wrapper(demo_data_source):
    """Return a function that pretends to make cubes for 1 object."""
    def inner(path_list, name, suffix='', root='', overwrite=True,
              *args, **kwargs):
        """Pretend to make datacubes."""
        ifu_list = [IFU(path, name, flag_name=True) for path in path_list]
        directory = os.path.join(root, name)
        try:
            os.makedirs(directory)
        except OSError:
            print "Directory Exists", directory
            print "Writing files to the existing directory"
        else:
            print "Making directory", directory
        # Filename to write to
        arm = ifu_list[0].spectrograph_arm            
        outfile_name = (
            str(name)+'_'+str(arm)+'_'+str(len(path_list))+suffix+'.fits')
        outfile_name_full = os.path.join(directory, outfile_name)
        # Check if the filename already exists
        if os.path.exists(outfile_name_full):
            if overwrite:
                os.remove(outfile_name_full)
            else:
                print 'Output file already exists:'
                print outfile_name_full
                print 'Skipping this object'
                return False
        copy_demo_data(outfile_name, source, directory)
        return True
    return inner    

def fake_stellar_mags_cube_pair(demo_data_source):
    """Return a function that pretends to measure and scale stellar mags."""
    source = os.path.join(demo_data_source, 'scaled_cubes')
    def inner(star_path_pair, *args, **kwargs):
        """Pretend to measure and scale stellar magnitudes."""
        for path in star_path_pair:
            filename = os.path.basename(path)
            destination = os.path.dirname(path)
            copy_demo_data(filename, source, destination)
    return inner

def fake_gzip(demo_data_source):
    """Return a function that pretends to gzip files."""
    source = os.path.join(demo_data_source, 'gzipped_cubes')
    def inner(path, *args, **kwargs):
        """Pretend to gzip a file."""
        filename = os.path.basename(path) + '.gz'
        destination = os.path.dirname(path)
        copy_demo_data(filename, source, destination)
        os.remove(path)
    return inner

def copy_demo_data(filename, source, destination, skip_missing=True):
    """Find and copy demo data from source dir to destination dir."""
    for root, dirs, files in os.walk(source):
        if filename in files:
            path = os.path.join(root, filename)
            if os.path.isfile(path) and not os.path.islink(path):
                dest_path = os.path.join(destination, filename)
                shutil.copy2(path, dest_path)
                sleep(0.5)
                break
    else:
        # No file found. Raise an error if skip_missing set to False
        if not skip_missing:
            raise IOError('File not found: ' + filename)

class MatchException(Exception):
    """Exception raised when no matching calibrator is found."""
    pass<|MERGE_RESOLUTION|>--- conflicted
+++ resolved
@@ -1745,13 +1745,8 @@
         return
 
     def cube(self, overwrite=False, min_exposure=599.0, name='main', 
-<<<<<<< HEAD
              star_only=False, drop_factor=None, tag='', update_tol=0.02,
-             **kwargs):
-=======
-             star_only=False, drop_factor=None, tag='', update_tol=0.1,
              size_of_grid=50, output_pix_size_arcsec=0.5, **kwargs):
->>>>>>> 1a065057
         """Make datacubes from the given RSS files."""
         groups = self.group_files_by(
             ['field_id', 'ccd'], ndf_class='MFOBJECT', do_not_use=False,
